--- conflicted
+++ resolved
@@ -1,98 +1,3 @@
-<<<<<<< HEAD
-{
-  "name": "ruv-swarm",
-  "version": "0.2.1",
-  "description": "High-performance neural network swarm orchestration in WebAssembly",
-  "main": "src/index.js",
-  "module": "src/index.js",
-  "types": "src/index.d.ts",
-  "type": "module",
-  "bin": {
-    "ruv-swarm": "./bin/ruv-swarm-clean.js"
-  },
-  "files": [
-    "bin/",
-    "src/",
-    "wasm/",
-    "README.md"
-  ],
-  "scripts": {
-    "test": "node test/test.js",
-    "test:all": "node test/run-all-tests.js",
-    "test:mcp": "node test/mcp-integration.test.js",
-    "test:persistence": "node test/persistence.test.js",
-    "test:neural": "node test/neural-integration.test.js",
-    "test:watch": "nodemon --watch test --exec 'npm run test:all'",
-    "mcp:server": "cd ../crates/ruv-swarm-mcp && cargo run",
-    "mcp:server:dev": "cd ../crates/ruv-swarm-mcp && cargo watch -x run",
-    "examples": "node examples/mcp-workflows.js",
-    "examples:webapp": "node examples/mcp-workflows.js webapp",
-    "examples:research": "node examples/mcp-workflows.js research",
-    "examples:cicd": "node examples/mcp-workflows.js cicd",
-    "examples:data": "node examples/mcp-workflows.js data",
-    "examples:swarm": "node examples/mcp-workflows.js swarm",
-    "build": "node scripts/build.js",
-    "build:wasm": "cd ../crates/ruv-swarm-wasm && wasm-pack build --target web --out-dir ../../npm/wasm -- --no-default-features",
-    "build:wasm-simd": "cd ../crates/ruv-swarm-wasm && RUSTFLAGS=\"-C target-feature=+simd128\" wasm-pack build --target web --out-dir ../../npm/wasm-simd -- --no-default-features",
-    "build:wasm-opt": "cd ../crates/ruv-swarm-wasm && wasm-pack build --target web --out-dir ../../npm/wasm-opt -- --features minimal && wasm-opt -Oz -o ../../npm/wasm-opt/ruv_swarm_wasm_bg.wasm ../../npm/wasm-opt/ruv_swarm_wasm_bg.wasm",
-    "build:all": "npm run build:wasm && npm run build:wasm-simd && npm run build",
-    "prepublishOnly": "npm run build:all"
-  },
-  "engines": {
-    "node": ">=14.0.0"
-  },
-  "repository": {
-    "type": "git",
-    "url": "https://github.com/ruvnet/ruv-FANN.git",
-    "directory": "ruv-swarm/npm"
-  },
-  "keywords": [
-    "neural-network",
-    "wasm",
-    "webassembly",
-    "machine-learning",
-    "swarm",
-    "ai",
-    "orchestration",
-    "multi-agent",
-    "distributed-computing"
-  ],
-  "author": "rUv Contributors",
-  "license": "MIT OR Apache-2.0",
-  "bugs": {
-    "url": "https://github.com/ruvnet/ruv-FANN/issues"
-  },
-  "homepage": "https://github.com/ruvnet/ruv-FANN#readme",
-  "dependencies": {
-    "better-sqlite3": "^12.2.0",
-    "ws": "^8.14.0",
-    "uuid": "^9.0.1",
-    "inquirer": "^9.2.12",
-    "ora": "^7.0.1",
-    "chalk": "^5.3.0",
-    "cli-progress": "^3.12.0"
-  },
-  "devDependencies": {
-    "wasm-pack": "^0.12.0",
-    "wasm-opt": "^1.3.0",
-    "webpack": "^5.88.0",
-    "webpack-cli": "^5.1.4",
-    "rollup": "^3.29.0",
-    "@rollup/plugin-node-resolve": "^15.2.0",
-    "@rollup/plugin-commonjs": "^25.0.0",
-    "@rollup/plugin-wasm": "^6.2.0",
-    "typescript": "^5.2.0",
-    "sqlite3": "^5.1.6",
-    "nodemon": "^3.0.0",
-    "jest": "^29.7.0",
-    "@types/node": "^20.0.0",
-    "@types/ws": "^8.5.0",
-    "@types/uuid": "^9.0.0"
-  },
-  "optionalDependencies": {
-    "worker_threads": "*"
-  }
-=======
 {
   "name": "ruv-swarm",
   "version": "0.2.1",
@@ -256,5 +161,4 @@
       ]
     }
   }
->>>>>>> 693b6918
 }
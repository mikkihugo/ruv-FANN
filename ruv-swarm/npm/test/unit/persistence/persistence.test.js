--- conflicted
+++ resolved
@@ -1,531 +1,3 @@
-<<<<<<< HEAD
-/**
- * Unit tests for SwarmPersistence module
- */
-
-const { SwarmPersistence } = require('../../../src/persistence');
-const assert = require('assert');
-const fs = require('fs');
-const path = require('path');
-
-describe('SwarmPersistence Tests', () => {
-  let persistence;
-  const testDbPath = path.join(__dirname, 'test-persistence.db');
-
-  beforeEach(() => {
-    // Clean up test database if it exists
-    if (fs.existsSync(testDbPath)) {
-      fs.unlinkSync(testDbPath);
-    }
-    persistence = new SwarmPersistence(testDbPath);
-  });
-
-  afterEach(() => {
-    if (persistence) {
-      persistence.close();
-    }
-    // Clean up test database
-    if (fs.existsSync(testDbPath)) {
-      fs.unlinkSync(testDbPath);
-    }
-  });
-
-  describe('Database Initialization', () => {
-    it('should create database file', () => {
-      assert(fs.existsSync(testDbPath));
-    });
-
-    it('should create all required tables', () => {
-      const tables = persistence.db.prepare(`
-        SELECT name FROM sqlite_master 
-        WHERE type='table' 
-        ORDER BY name
-      `).all();
-      
-      const expectedTables = [
-        'agent_memory',
-        'agents',
-        'events',
-        'metrics',
-        'neural_networks',
-        'swarms',
-        'task_results',
-        'tasks'
-      ];
-      
-      const tableNames = tables.map(t => t.name);
-      expectedTables.forEach(table => {
-        assert(tableNames.includes(table), `Missing table: ${table}`);
-      });
-    });
-
-    it('should create indexes', () => {
-      const indexes = persistence.db.prepare(`
-        SELECT name FROM sqlite_master 
-        WHERE type='index' 
-        ORDER BY name
-      `).all();
-      
-      assert(indexes.length > 0);
-    });
-  });
-
-  describe('Swarm Operations', () => {
-    const testSwarm = {
-      id: 'swarm-test-123',
-      name: 'Test Swarm',
-      topology: 'mesh',
-      maxAgents: 10,
-      strategy: 'balanced',
-      metadata: { test: true }
-    };
-
-    it('should create swarm', () => {
-      const result = persistence.createSwarm(testSwarm);
-      assert(result.changes === 1);
-    });
-
-    it('should get active swarms', () => {
-      persistence.createSwarm(testSwarm);
-      persistence.createSwarm({
-        ...testSwarm,
-        id: 'swarm-test-456',
-        name: 'Another Swarm'
-      });
-      
-      const swarms = persistence.getActiveSwarms();
-      assert.strictEqual(swarms.length, 2);
-      assert.strictEqual(swarms[0].name, 'Test Swarm');
-      assert.deepStrictEqual(swarms[0].metadata, { test: true });
-    });
-
-    it('should handle swarm metadata correctly', () => {
-      const swarmWithComplexMetadata = {
-        ...testSwarm,
-        metadata: {
-          config: { enableML: true },
-          tags: ['production', 'high-priority'],
-          version: 2.0
-        }
-      };
-      
-      persistence.createSwarm(swarmWithComplexMetadata);
-      const swarms = persistence.getActiveSwarms();
-      assert.deepStrictEqual(swarms[0].metadata, swarmWithComplexMetadata.metadata);
-    });
-  });
-
-  describe('Agent Operations', () => {
-    const testSwarmId = 'swarm-test-123';
-    const testAgent = {
-      id: 'agent-test-123',
-      swarmId: testSwarmId,
-      name: 'Test Agent',
-      type: 'researcher',
-      capabilities: ['research', 'analysis'],
-      neuralConfig: { layers: [10, 20, 10] },
-      metrics: { tasksCompleted: 0 }
-    };
-
-    beforeEach(() => {
-      // Create parent swarm
-      persistence.createSwarm({
-        id: testSwarmId,
-        name: 'Test Swarm',
-        topology: 'mesh',
-        maxAgents: 10
-      });
-    });
-
-    it('should create agent', () => {
-      const result = persistence.createAgent(testAgent);
-      assert(result.changes === 1);
-    });
-
-    it('should update agent status', () => {
-      persistence.createAgent(testAgent);
-      const result = persistence.updateAgentStatus(testAgent.id, 'busy');
-      assert(result.changes === 1);
-      
-      const agent = persistence.getAgent(testAgent.id);
-      assert.strictEqual(agent.status, 'busy');
-    });
-
-    it('should get agent by id', () => {
-      persistence.createAgent(testAgent);
-      const agent = persistence.getAgent(testAgent.id);
-      
-      assert.strictEqual(agent.id, testAgent.id);
-      assert.strictEqual(agent.name, testAgent.name);
-      assert.deepStrictEqual(agent.capabilities, testAgent.capabilities);
-      assert.deepStrictEqual(agent.neural_config, testAgent.neuralConfig);
-    });
-
-    it('should get swarm agents', () => {
-      persistence.createAgent(testAgent);
-      persistence.createAgent({
-        ...testAgent,
-        id: 'agent-test-456',
-        name: 'Another Agent',
-        type: 'coder'
-      });
-      
-      const agents = persistence.getSwarmAgents(testSwarmId);
-      assert.strictEqual(agents.length, 2);
-    });
-
-    it('should filter swarm agents by status', () => {
-      persistence.createAgent(testAgent);
-      persistence.createAgent({
-        ...testAgent,
-        id: 'agent-test-456',
-        name: 'Busy Agent'
-      });
-      
-      persistence.updateAgentStatus('agent-test-456', 'busy');
-      
-      const busyAgents = persistence.getSwarmAgents(testSwarmId, 'busy');
-      assert.strictEqual(busyAgents.length, 1);
-      assert.strictEqual(busyAgents[0].id, 'agent-test-456');
-    });
-  });
-
-  describe('Task Operations', () => {
-    const testSwarmId = 'swarm-test-123';
-    const testTask = {
-      id: 'task-test-123',
-      swarmId: testSwarmId,
-      description: 'Test task',
-      priority: 'high',
-      status: 'pending',
-      assignedAgents: ['agent-1', 'agent-2']
-    };
-
-    beforeEach(() => {
-      persistence.createSwarm({
-        id: testSwarmId,
-        name: 'Test Swarm',
-        topology: 'mesh',
-        maxAgents: 10
-      });
-    });
-
-    it('should create task', () => {
-      const result = persistence.createTask(testTask);
-      assert(result.changes === 1);
-    });
-
-    it('should update task', () => {
-      persistence.createTask(testTask);
-      
-      const updates = {
-        status: 'completed',
-        result: { success: true, output: 'Task completed' },
-        completed_at: new Date().toISOString(),
-        execution_time_ms: 5000
-      };
-      
-      const result = persistence.updateTask(testTask.id, updates);
-      assert(result.changes === 1);
-      
-      const task = persistence.getTask(testTask.id);
-      assert.strictEqual(task.status, 'completed');
-      assert.deepStrictEqual(task.result, updates.result);
-      assert.strictEqual(task.execution_time_ms, 5000);
-    });
-
-    it('should get task by id', () => {
-      persistence.createTask(testTask);
-      const task = persistence.getTask(testTask.id);
-      
-      assert.strictEqual(task.id, testTask.id);
-      assert.strictEqual(task.description, testTask.description);
-      assert.deepStrictEqual(task.assigned_agents, testTask.assignedAgents);
-    });
-
-    it('should get swarm tasks', () => {
-      persistence.createTask(testTask);
-      persistence.createTask({
-        ...testTask,
-        id: 'task-test-456',
-        description: 'Another task',
-        status: 'in_progress'
-      });
-      
-      const tasks = persistence.getSwarmTasks(testSwarmId);
-      assert.strictEqual(tasks.length, 2);
-    });
-
-    it('should filter swarm tasks by status', () => {
-      persistence.createTask(testTask);
-      persistence.createTask({
-        ...testTask,
-        id: 'task-test-456',
-        status: 'completed'
-      });
-      
-      const pendingTasks = persistence.getSwarmTasks(testSwarmId, 'pending');
-      assert.strictEqual(pendingTasks.length, 1);
-      assert.strictEqual(pendingTasks[0].id, testTask.id);
-    });
-  });
-
-  describe('Memory Operations', () => {
-    const testAgentId = 'agent-test-123';
-
-    beforeEach(() => {
-      const swarmId = 'swarm-test-123';
-      persistence.createSwarm({
-        id: swarmId,
-        name: 'Test Swarm',
-        topology: 'mesh',
-        maxAgents: 10
-      });
-      persistence.createAgent({
-        id: testAgentId,
-        swarmId: swarmId,
-        name: 'Test Agent',
-        type: 'researcher'
-      });
-    });
-
-    it('should store agent memory', () => {
-      const memoryData = { learned: 'something', count: 42 };
-      const result = persistence.storeAgentMemory(testAgentId, 'test-key', memoryData);
-      assert(result.changes === 1);
-    });
-
-    it('should update existing memory', () => {
-      persistence.storeAgentMemory(testAgentId, 'test-key', { value: 1 });
-      persistence.storeAgentMemory(testAgentId, 'test-key', { value: 2 });
-      
-      const memory = persistence.getAgentMemory(testAgentId, 'test-key');
-      assert.deepStrictEqual(memory.value, { value: 2 });
-    });
-
-    it('should get agent memory by key', () => {
-      const data = { test: 'data' };
-      persistence.storeAgentMemory(testAgentId, 'specific-key', data);
-      
-      const memory = persistence.getAgentMemory(testAgentId, 'specific-key');
-      assert.strictEqual(memory.agent_id, testAgentId);
-      assert.strictEqual(memory.key, 'specific-key');
-      assert.deepStrictEqual(memory.value, data);
-    });
-
-    it('should get all agent memories', () => {
-      persistence.storeAgentMemory(testAgentId, 'key1', { a: 1 });
-      persistence.storeAgentMemory(testAgentId, 'key2', { b: 2 });
-      persistence.storeAgentMemory(testAgentId, 'key3', { c: 3 });
-      
-      const memories = persistence.getAgentMemory(testAgentId);
-      assert.strictEqual(memories.length, 3);
-      assert(memories.some(m => m.key === 'key1'));
-      assert(memories.some(m => m.key === 'key2'));
-      assert(memories.some(m => m.key === 'key3'));
-    });
-  });
-
-  describe('Neural Network Operations', () => {
-    const testAgentId = 'agent-test-123';
-    const testNetwork = {
-      agentId: testAgentId,
-      architecture: {
-        layers: [10, 20, 10],
-        activationFunction: 'sigmoid'
-      },
-      weights: [[0.1, 0.2], [0.3, 0.4]],
-      trainingData: { epochs: 100, loss: 0.01 },
-      performanceMetrics: { accuracy: 0.95 }
-    };
-
-    beforeEach(() => {
-      const swarmId = 'swarm-test-123';
-      persistence.createSwarm({
-        id: swarmId,
-        name: 'Test Swarm',
-        topology: 'mesh',
-        maxAgents: 10
-      });
-      persistence.createAgent({
-        id: testAgentId,
-        swarmId: swarmId,
-        name: 'Test Agent',
-        type: 'researcher'
-      });
-    });
-
-    it('should store neural network', () => {
-      const result = persistence.storeNeuralNetwork(testNetwork);
-      assert(result.changes === 1);
-    });
-
-    it('should update neural network', () => {
-      const result = persistence.storeNeuralNetwork(testNetwork);
-      const networkId = result.lastInsertRowid;
-      
-      const updates = {
-        weights: [[0.5, 0.6], [0.7, 0.8]],
-        performance_metrics: { accuracy: 0.98 }
-      };
-      
-      // Get the actual ID from the insert
-      const networks = persistence.getAgentNeuralNetworks(testAgentId);
-      const actualId = networks[0].id;
-      
-      const updateResult = persistence.updateNeuralNetwork(actualId, updates);
-      assert(updateResult.changes === 1);
-      
-      const updatedNetworks = persistence.getAgentNeuralNetworks(testAgentId);
-      assert.deepStrictEqual(updatedNetworks[0].weights, updates.weights);
-      assert.deepStrictEqual(updatedNetworks[0].performance_metrics, updates.performance_metrics);
-    });
-
-    it('should get agent neural networks', () => {
-      persistence.storeNeuralNetwork(testNetwork);
-      persistence.storeNeuralNetwork({
-        ...testNetwork,
-        architecture: { layers: [5, 10, 5] }
-      });
-      
-      const networks = persistence.getAgentNeuralNetworks(testAgentId);
-      assert.strictEqual(networks.length, 2);
-      assert.strictEqual(networks[0].agent_id, testAgentId);
-      assert.deepStrictEqual(networks[0].architecture, testNetwork.architecture);
-    });
-  });
-
-  describe('Metrics Operations', () => {
-    it('should record metric', () => {
-      const result = persistence.recordMetric('agent', 'agent-123', 'task_completion_time', 1500);
-      assert(result.changes === 1);
-    });
-
-    it('should get metrics', () => {
-      persistence.recordMetric('swarm', 'swarm-123', 'agents_active', 5);
-      persistence.recordMetric('swarm', 'swarm-123', 'agents_active', 7);
-      persistence.recordMetric('swarm', 'swarm-123', 'tasks_completed', 10);
-      
-      const metrics = persistence.getMetrics('swarm', 'swarm-123');
-      assert(metrics.length >= 3);
-    });
-
-    it('should filter metrics by name', () => {
-      persistence.recordMetric('agent', 'agent-123', 'memory_usage', 100);
-      persistence.recordMetric('agent', 'agent-123', 'memory_usage', 150);
-      persistence.recordMetric('agent', 'agent-123', 'cpu_usage', 25);
-      
-      const memoryMetrics = persistence.getMetrics('agent', 'agent-123', 'memory_usage');
-      assert.strictEqual(memoryMetrics.length, 2);
-      assert(memoryMetrics.every(m => m.metric_name === 'memory_usage'));
-    });
-  });
-
-  describe('Event Logging', () => {
-    const testSwarmId = 'swarm-test-123';
-
-    it('should log event', () => {
-      const eventData = {
-        action: 'agent_spawned',
-        agentId: 'agent-123',
-        timestamp: Date.now()
-      };
-      
-      const result = persistence.logEvent(testSwarmId, 'agent_spawn', eventData);
-      assert(result.changes === 1);
-    });
-
-    it('should get swarm events', () => {
-      persistence.logEvent(testSwarmId, 'swarm_created', { name: 'Test Swarm' });
-      persistence.logEvent(testSwarmId, 'agent_spawn', { agentId: 'agent-1' });
-      persistence.logEvent(testSwarmId, 'task_orchestrated', { taskId: 'task-1' });
-      
-      const events = persistence.getSwarmEvents(testSwarmId);
-      assert.strictEqual(events.length, 3);
-      assert(events[0].timestamp > events[2].timestamp); // Should be ordered desc
-    });
-
-    it('should limit events returned', () => {
-      for (let i = 0; i < 10; i++) {
-        persistence.logEvent(testSwarmId, 'test_event', { index: i });
-      }
-      
-      const events = persistence.getSwarmEvents(testSwarmId, 5);
-      assert.strictEqual(events.length, 5);
-    });
-  });
-
-  describe('Cleanup Operations', () => {
-    it('should cleanup old data', () => {
-      const swarmId = 'swarm-test-123';
-      
-      // Insert old event (manually with old timestamp)
-      const oldTimestamp = new Date(Date.now() - 8 * 24 * 60 * 60 * 1000).toISOString();
-      persistence.db.prepare(`
-        INSERT INTO events (swarm_id, event_type, event_data, timestamp)
-        VALUES (?, ?, ?, ?)
-      `).run(swarmId, 'old_event', '{}', oldTimestamp);
-      
-      // Insert recent event
-      persistence.logEvent(swarmId, 'recent_event', {});
-      
-      // Run cleanup
-      persistence.cleanup();
-      
-      // Check that old event is gone
-      const events = persistence.getSwarmEvents(swarmId);
-      assert(events.every(e => e.event_type !== 'old_event'));
-    });
-  });
-
-  describe('Error Handling', () => {
-    it('should handle foreign key constraints', () => {
-      const invalidAgent = {
-        id: 'agent-invalid',
-        swarmId: 'non-existent-swarm',
-        name: 'Invalid Agent',
-        type: 'researcher'
-      };
-      
-      assert.throws(() => {
-        persistence.createAgent(invalidAgent);
-      }, /FOREIGN KEY constraint failed/);
-    });
-
-    it('should handle unique constraints', () => {
-      const swarmId = 'swarm-test-123';
-      const agentId = 'agent-test-123';
-      
-      persistence.createSwarm({
-        id: swarmId,
-        name: 'Test Swarm',
-        topology: 'mesh',
-        maxAgents: 10
-      });
-      
-      persistence.createAgent({
-        id: agentId,
-        swarmId: swarmId,
-        name: 'Test Agent',
-        type: 'researcher'
-      });
-      
-      // Store memory twice with same key (should update, not error)
-      persistence.storeAgentMemory(agentId, 'duplicate-key', { value: 1 });
-      const result = persistence.storeAgentMemory(agentId, 'duplicate-key', { value: 2 });
-      assert(result.changes === 1);
-      
-      const memory = persistence.getAgentMemory(agentId, 'duplicate-key');
-      assert.deepStrictEqual(memory.value, { value: 2 });
-    });
-  });
-});
-
-// Run tests
-if (require.main === module) {
-  console.log('Running SwarmPersistence Unit Tests...');
-  require('../../../node_modules/.bin/jest');
-=======
 /**
  * Unit tests for SwarmPersistence module
  */
@@ -1057,5 +529,4 @@
 if (require.main === module) {
   console.log('Running SwarmPersistence Unit Tests...');
   require('../../../node_modules/.bin/jest');
->>>>>>> 693b6918
 }
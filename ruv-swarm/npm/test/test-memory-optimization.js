<<<<<<< HEAD
#!/usr/bin/env node

/**
 * Test script to demonstrate memory optimization
 */

const { NeuralCLI, MemoryOptimizer, PATTERN_MEMORY_CONFIG } = require('../src/neural');
const { NeuralAgentFactory, COGNITIVE_PATTERNS } = require('../src/neural-agent');

async function testMemoryOptimization() {
    console.log('🧠 Testing Memory Optimization\n');
    
    const neuralCLI = new NeuralCLI();
    await neuralCLI.initialize();
    
    // Test 1: Check memory usage before optimization
    console.log('📊 Test 1: Memory Usage Before Optimization');
    console.log('Pattern      | Memory Usage');
    console.log('-------------|-------------');
    
    const beforeOptimization = {};
    for (const pattern of Object.keys(PATTERN_MEMORY_CONFIG)) {
        const memory = await neuralCLI.getPatternMemoryUsage(pattern);
        beforeOptimization[pattern] = memory;
        console.log(`${pattern.padEnd(12)} | ${memory.toFixed(0)} MB`);
    }
    
    // Test 2: Initialize memory pools
    console.log('\n📊 Test 2: Initializing Memory Pools...');
    await neuralCLI.initializeMemoryPools();
    
    // Test 3: Check memory usage after optimization
    console.log('\n📊 Test 3: Memory Usage After Optimization');
    console.log('Pattern      | Before | After  | Reduction');
    console.log('-------------|--------|--------|----------');
    
    for (const pattern of Object.keys(PATTERN_MEMORY_CONFIG)) {
        const beforeMem = beforeOptimization[pattern];
        const afterMem = await neuralCLI.getPatternMemoryUsage(pattern);
        const reduction = ((beforeMem - afterMem) / beforeMem * 100).toFixed(1);
        
        console.log(
            `${pattern.padEnd(12)} | ${beforeMem.toFixed(0).padStart(6)} | ${afterMem.toFixed(0).padStart(6)} | ${reduction.padStart(8)}%`
        );
    }
    
    // Test 4: Check memory pool statistics
    console.log('\n📊 Test 4: Memory Pool Statistics');
    const poolStats = neuralCLI.memoryOptimizer.getPoolStats();
    console.log(JSON.stringify(poolStats, null, 2));
    
    // Test 5: Create neural agents and check their memory
    console.log('\n📊 Test 5: Neural Agent Memory Usage');
    await NeuralAgentFactory.initializeFactory();
    
    const agents = [];
    for (const agentType of ['researcher', 'coder', 'analyst']) {
        const agent = NeuralAgentFactory.createNeuralAgent(
            { id: `test-${agentType}`, type: agentType },
            agentType
        );
        agents.push(agent);
        
        const status = agent.getStatus();
        console.log(`\n${agentType} agent:`);
        console.log(`  Current Memory: ${status.neuralState.memoryUsage.current}`);
        console.log(`  Baseline Memory: ${status.neuralState.memoryUsage.baseline}`);
        console.log(`  Memory Efficiency: ${status.neuralState.memoryUsage.efficiency}`);
    }
    
    // Test 6: Simulate garbage collection
    console.log('\n📊 Test 6: Testing Garbage Collection');
    const collected = await neuralCLI.memoryOptimizer.garbageCollect();
    console.log(`Collected ${collected} old allocations`);
    
    console.log('\n✅ Memory optimization tests complete!');
}

// Run the test
=======
#!/usr/bin/env node

/**
 * Test script to demonstrate memory optimization
 */

import { NeuralCLI, MemoryOptimizer, PATTERN_MEMORY_CONFIG  } from '../src/neural';
import { NeuralAgentFactory, COGNITIVE_PATTERNS  } from '../src/neural-agent';

async function testMemoryOptimization() {
  console.log('🧠 Testing Memory Optimization\n');

  const neuralCLI = new NeuralCLI();
  await neuralCLI.initialize();

  // Test 1: Check memory usage before optimization
  console.log('📊 Test 1: Memory Usage Before Optimization');
  console.log('Pattern      | Memory Usage');
  console.log('-------------|-------------');

  const beforeOptimization = {};
  for (const pattern of Object.keys(PATTERN_MEMORY_CONFIG)) {
    const memory = await neuralCLI.getPatternMemoryUsage(pattern);
    beforeOptimization[pattern] = memory;
    console.log(`${pattern.padEnd(12)} | ${memory.toFixed(0)} MB`);
  }

  // Test 2: Initialize memory pools
  console.log('\n📊 Test 2: Initializing Memory Pools...');
  await neuralCLI.initializeMemoryPools();

  // Test 3: Check memory usage after optimization
  console.log('\n📊 Test 3: Memory Usage After Optimization');
  console.log('Pattern      | Before | After  | Reduction');
  console.log('-------------|--------|--------|----------');

  for (const pattern of Object.keys(PATTERN_MEMORY_CONFIG)) {
    const beforeMem = beforeOptimization[pattern];
    const afterMem = await neuralCLI.getPatternMemoryUsage(pattern);
    const reduction = ((beforeMem - afterMem) / beforeMem * 100).toFixed(1);

    console.log(
      `${pattern.padEnd(12)} | ${beforeMem.toFixed(0).padStart(6)} | ${afterMem.toFixed(0).padStart(6)} | ${reduction.padStart(8)}%`,
    );
  }

  // Test 4: Check memory pool statistics
  console.log('\n📊 Test 4: Memory Pool Statistics');
  const poolStats = neuralCLI.memoryOptimizer.getPoolStats();
  console.log(JSON.stringify(poolStats, null, 2));

  // Test 5: Create neural agents and check their memory
  console.log('\n📊 Test 5: Neural Agent Memory Usage');
  await NeuralAgentFactory.initializeFactory();

  const agents = [];
  for (const agentType of ['researcher', 'coder', 'analyst']) {
    const agent = NeuralAgentFactory.createNeuralAgent(
      { id: `test-${agentType}`, type: agentType },
      agentType,
    );
    agents.push(agent);

    const status = agent.getStatus();
    console.log(`\n${agentType} agent:`);
    console.log(`  Current Memory: ${status.neuralState.memoryUsage.current}`);
    console.log(`  Baseline Memory: ${status.neuralState.memoryUsage.baseline}`);
    console.log(`  Memory Efficiency: ${status.neuralState.memoryUsage.efficiency}`);
  }

  // Test 6: Simulate garbage collection
  console.log('\n📊 Test 6: Testing Garbage Collection');
  const collected = await neuralCLI.memoryOptimizer.garbageCollect();
  console.log(`Collected ${collected} old allocations`);

  console.log('\n✅ Memory optimization tests complete!');
}

// Run the test
>>>>>>> 693b6918
testMemoryOptimization().catch(console.error);<|MERGE_RESOLUTION|>--- conflicted
+++ resolved
@@ -1,84 +1,3 @@
-<<<<<<< HEAD
-#!/usr/bin/env node
-
-/**
- * Test script to demonstrate memory optimization
- */
-
-const { NeuralCLI, MemoryOptimizer, PATTERN_MEMORY_CONFIG } = require('../src/neural');
-const { NeuralAgentFactory, COGNITIVE_PATTERNS } = require('../src/neural-agent');
-
-async function testMemoryOptimization() {
-    console.log('🧠 Testing Memory Optimization\n');
-    
-    const neuralCLI = new NeuralCLI();
-    await neuralCLI.initialize();
-    
-    // Test 1: Check memory usage before optimization
-    console.log('📊 Test 1: Memory Usage Before Optimization');
-    console.log('Pattern      | Memory Usage');
-    console.log('-------------|-------------');
-    
-    const beforeOptimization = {};
-    for (const pattern of Object.keys(PATTERN_MEMORY_CONFIG)) {
-        const memory = await neuralCLI.getPatternMemoryUsage(pattern);
-        beforeOptimization[pattern] = memory;
-        console.log(`${pattern.padEnd(12)} | ${memory.toFixed(0)} MB`);
-    }
-    
-    // Test 2: Initialize memory pools
-    console.log('\n📊 Test 2: Initializing Memory Pools...');
-    await neuralCLI.initializeMemoryPools();
-    
-    // Test 3: Check memory usage after optimization
-    console.log('\n📊 Test 3: Memory Usage After Optimization');
-    console.log('Pattern      | Before | After  | Reduction');
-    console.log('-------------|--------|--------|----------');
-    
-    for (const pattern of Object.keys(PATTERN_MEMORY_CONFIG)) {
-        const beforeMem = beforeOptimization[pattern];
-        const afterMem = await neuralCLI.getPatternMemoryUsage(pattern);
-        const reduction = ((beforeMem - afterMem) / beforeMem * 100).toFixed(1);
-        
-        console.log(
-            `${pattern.padEnd(12)} | ${beforeMem.toFixed(0).padStart(6)} | ${afterMem.toFixed(0).padStart(6)} | ${reduction.padStart(8)}%`
-        );
-    }
-    
-    // Test 4: Check memory pool statistics
-    console.log('\n📊 Test 4: Memory Pool Statistics');
-    const poolStats = neuralCLI.memoryOptimizer.getPoolStats();
-    console.log(JSON.stringify(poolStats, null, 2));
-    
-    // Test 5: Create neural agents and check their memory
-    console.log('\n📊 Test 5: Neural Agent Memory Usage');
-    await NeuralAgentFactory.initializeFactory();
-    
-    const agents = [];
-    for (const agentType of ['researcher', 'coder', 'analyst']) {
-        const agent = NeuralAgentFactory.createNeuralAgent(
-            { id: `test-${agentType}`, type: agentType },
-            agentType
-        );
-        agents.push(agent);
-        
-        const status = agent.getStatus();
-        console.log(`\n${agentType} agent:`);
-        console.log(`  Current Memory: ${status.neuralState.memoryUsage.current}`);
-        console.log(`  Baseline Memory: ${status.neuralState.memoryUsage.baseline}`);
-        console.log(`  Memory Efficiency: ${status.neuralState.memoryUsage.efficiency}`);
-    }
-    
-    // Test 6: Simulate garbage collection
-    console.log('\n📊 Test 6: Testing Garbage Collection');
-    const collected = await neuralCLI.memoryOptimizer.garbageCollect();
-    console.log(`Collected ${collected} old allocations`);
-    
-    console.log('\n✅ Memory optimization tests complete!');
-}
-
-// Run the test
-=======
 #!/usr/bin/env node
 
 /**
@@ -158,5 +77,4 @@
 }
 
 // Run the test
->>>>>>> 693b6918
 testMemoryOptimization().catch(console.error);
--- conflicted
+++ resolved
@@ -1,195 +1,3 @@
-<<<<<<< HEAD
-/**
- * Basic tests for RuvSwarm WASM module
- */
-
-import assert from 'assert';
-import { createRequire } from 'module';
-const require = createRequire(import.meta.url);
-
-// Mock the RuvSwarm module for testing
-// In a real test, this would import the actual module after building
-const mockRuvSwarm = {
-    RuvSwarm: {
-        initialize: async (options) => {
-            console.log('Initializing RuvSwarm with options:', options);
-            return {
-                createSwarm: async (config) => {
-                    return {
-                        name: config.name,
-                        agentCount: 0,
-                        maxAgents: config.maxAgents || 5,
-                        spawn: async () => ({
-                            id: 'test-agent',
-                            agentType: 'researcher',
-                            status: 'idle',
-                            execute: async () => ({ status: 'completed' }),
-                            getCapabilities: () => ['research', 'analysis']
-                        }),
-                        orchestrate: async () => ({
-                            taskId: 'test-task',
-                            status: 'completed'
-                        }),
-                        getStatus: () => ({
-                            name: config.name,
-                            agentCount: 0,
-                            maxAgents: config.maxAgents || 5
-                        })
-                    };
-                }
-            };
-        },
-        detectSIMDSupport: () => false,
-        getVersion: () => '0.1.0'
-    }
-};
-
-async function runTests() {
-    console.log('Running RuvSwarm tests...\n');
-
-    let passed = 0;
-    let failed = 0;
-
-    async function test(name, fn) {
-        try {
-            await fn();
-            console.log(`✓ ${name}`);
-            passed++;
-        } catch (error) {
-            console.error(`✗ ${name}`);
-            console.error(`  ${error.message}`);
-            failed++;
-        }
-    }
-
-    // Test initialization
-    await test('RuvSwarm.initialize() should return a RuvSwarm instance', async () => {
-        const ruvSwarm = await mockRuvSwarm.RuvSwarm.initialize();
-        assert(ruvSwarm !== null);
-        assert(typeof ruvSwarm.createSwarm === 'function');
-    });
-
-    // Test SIMD detection
-    await test('RuvSwarm.detectSIMDSupport() should return a boolean', () => {
-        const result = mockRuvSwarm.RuvSwarm.detectSIMDSupport();
-        assert(typeof result === 'boolean');
-    });
-
-    // Test version
-    await test('RuvSwarm.getVersion() should return a version string', () => {
-        const version = mockRuvSwarm.RuvSwarm.getVersion();
-        assert(typeof version === 'string');
-        assert(version.match(/^\d+\.\d+\.\d+$/));
-    });
-
-    // Test swarm creation
-    await test('createSwarm() should create a swarm with correct properties', async () => {
-        const ruvSwarm = await mockRuvSwarm.RuvSwarm.initialize();
-        const swarm = await ruvSwarm.createSwarm({
-            name: 'test-swarm',
-            strategy: 'development',
-            mode: 'centralized',
-            maxAgents: 10
-        });
-        
-        assert(swarm.name === 'test-swarm');
-        assert(swarm.maxAgents === 10);
-        assert(typeof swarm.spawn === 'function');
-        assert(typeof swarm.orchestrate === 'function');
-    });
-
-    // Test agent spawning
-    await test('spawn() should create an agent', async () => {
-        const ruvSwarm = await mockRuvSwarm.RuvSwarm.initialize();
-        const swarm = await ruvSwarm.createSwarm({
-            name: 'test-swarm',
-            strategy: 'development',
-            mode: 'centralized'
-        });
-        
-        const agent = await swarm.spawn({
-            name: 'test-agent',
-            type: 'researcher'
-        });
-        
-        assert(agent.id === 'test-agent');
-        assert(agent.agentType === 'researcher');
-        assert(agent.status === 'idle');
-        assert(Array.isArray(agent.getCapabilities()));
-    });
-
-    // Test task execution
-    await test('agent.execute() should execute a task', async () => {
-        const ruvSwarm = await mockRuvSwarm.RuvSwarm.initialize();
-        const swarm = await ruvSwarm.createSwarm({
-            name: 'test-swarm',
-            strategy: 'development',
-            mode: 'centralized'
-        });
-        
-        const agent = await swarm.spawn({
-            name: 'test-agent',
-            type: 'researcher'
-        });
-        
-        const result = await agent.execute({
-            id: 'test-task',
-            description: 'Test task'
-        });
-        
-        assert(result.status === 'completed');
-    });
-
-    // Test orchestration
-    await test('orchestrate() should orchestrate a task', async () => {
-        const ruvSwarm = await mockRuvSwarm.RuvSwarm.initialize();
-        const swarm = await ruvSwarm.createSwarm({
-            name: 'test-swarm',
-            strategy: 'development',
-            mode: 'centralized'
-        });
-        
-        const result = await swarm.orchestrate({
-            id: 'test-task',
-            description: 'Test orchestration',
-            priority: 'medium',
-            dependencies: []
-        });
-        
-        assert(result.taskId === 'test-task');
-        assert(result.status === 'completed');
-    });
-
-    // Test status
-    await test('getStatus() should return swarm status', async () => {
-        const ruvSwarm = await mockRuvSwarm.RuvSwarm.initialize();
-        const swarm = await ruvSwarm.createSwarm({
-            name: 'test-swarm',
-            strategy: 'development',
-            mode: 'centralized',
-            maxAgents: 8
-        });
-        
-        const status = swarm.getStatus();
-        
-        assert(status.name === 'test-swarm');
-        assert(status.maxAgents === 8);
-        assert(typeof status.agentCount === 'number');
-    });
-
-    // Summary
-    console.log(`\nTests completed: ${passed} passed, ${failed} failed`);
-    
-    if (failed > 0) {
-        process.exit(1);
-    }
-}
-
-// Run tests
-runTests().catch(error => {
-    console.error('Test runner error:', error);
-    process.exit(1);
-=======
 /**
  * Basic tests for RuvSwarm WASM module
  */
@@ -378,5 +186,4 @@
 runTests().catch(error => {
   console.error('Test runner error:', error);
   process.exit(1);
->>>>>>> 693b6918
 });
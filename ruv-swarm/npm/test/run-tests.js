<<<<<<< HEAD
#!/usr/bin/env node

/**
 * Comprehensive test runner for ruv-swarm
 */

const { spawn } = require('child_process');
const path = require('path');
const fs = require('fs');

// Test categories
const testSuites = {
  unit: {
    name: 'Unit Tests',
    pattern: 'test/unit/**/*.test.js',
    timeout: 30000
  },
  integration: {
    name: 'Integration Tests', 
    pattern: 'test/integration/**/*.test.js',
    timeout: 60000
  },
  performance: {
    name: 'Performance Benchmarks',
    pattern: 'test/performance/**/*.test.js',
    timeout: 300000
  },
  existing: {
    name: 'Existing Tests',
    pattern: 'test/*.test.js',
    timeout: 60000
  }
};

// Colors for output
const colors = {
  reset: '\x1b[0m',
  bright: '\x1b[1m',
  red: '\x1b[31m',
  green: '\x1b[32m',
  yellow: '\x1b[33m',
  blue: '\x1b[34m',
  magenta: '\x1b[35m',
  cyan: '\x1b[36m'
};

function log(message, color = 'reset') {
  console.log(`${colors[color]}${message}${colors.reset}`);
}

function logSection(title) {
  console.log('\n' + '='.repeat(80));
  log(title, 'bright');
  console.log('='.repeat(80) + '\n');
}

async function runJest(suite, coverage = false) {
  return new Promise((resolve, reject) => {
    const args = [
      '--testMatch', `**/${suite.pattern}`,
      '--testTimeout', suite.timeout.toString(),
      '--forceExit'
    ];

    if (coverage) {
      args.push(
        '--coverage',
        '--coverageDirectory', 'coverage',
        '--collectCoverageFrom', 'src/**/*.js',
        '--coveragePathIgnorePatterns', '/node_modules/',
        '--coverageReporters', 'text', 'lcov', 'html'
      );
    }

    const jest = spawn('npx', ['jest', ...args], {
      stdio: 'inherit',
      cwd: path.join(__dirname, '..')
    });

    jest.on('close', (code) => {
      if (code === 0) {
        resolve();
      } else {
        reject(new Error(`Jest exited with code ${code}`));
      }
    });

    jest.on('error', (err) => {
      reject(err);
    });
  });
}

async function runTestSuite(suiteName, suite, options = {}) {
  logSection(`Running ${suite.name}`);
  
  try {
    const startTime = Date.now();
    await runJest(suite, options.coverage);
    const duration = Date.now() - startTime;
    
    log(`✓ ${suite.name} completed in ${(duration / 1000).toFixed(2)}s`, 'green');
    return { success: true, duration };
  } catch (error) {
    log(`✗ ${suite.name} failed: ${error.message}`, 'red');
    return { success: false, error: error.message };
  }
}

async function generateTestReport(results) {
  const report = {
    timestamp: new Date().toISOString(),
    summary: {
      total: Object.keys(results).length,
      passed: 0,
      failed: 0,
      totalDuration: 0
    },
    suites: results
  };

  for (const [name, result] of Object.entries(results)) {
    if (result.success) {
      report.summary.passed++;
      report.summary.totalDuration += result.duration;
    } else {
      report.summary.failed++;
    }
  }

  const reportPath = path.join(__dirname, `test-report-${Date.now()}.json`);
  fs.writeFileSync(reportPath, JSON.stringify(report, null, 2));
  
  return report;
}

async function main() {
  const args = process.argv.slice(2);
  const runAll = args.length === 0 || args.includes('--all');
  const runCoverage = args.includes('--coverage');
  const runUnit = runAll || args.includes('--unit');
  const runIntegration = runAll || args.includes('--integration');
  const runPerformance = args.includes('--performance'); // Only run on demand
  const runExisting = runAll || args.includes('--existing');

  logSection('ruv-swarm Test Suite');
  log('Starting comprehensive test run...', 'cyan');

  const results = {};

  // Run selected test suites
  if (runUnit) {
    results.unit = await runTestSuite('unit', testSuites.unit, { coverage: runCoverage });
  }

  if (runIntegration) {
    results.integration = await runTestSuite('integration', testSuites.integration, { coverage: runCoverage });
  }

  if (runExisting) {
    results.existing = await runTestSuite('existing', testSuites.existing, { coverage: runCoverage });
  }

  if (runPerformance) {
    results.performance = await runTestSuite('performance', testSuites.performance);
  }

  // Generate report
  const report = await generateTestReport(results);

  // Display summary
  logSection('Test Summary');
  log(`Total Suites: ${report.summary.total}`, 'bright');
  log(`Passed: ${report.summary.passed}`, 'green');
  log(`Failed: ${report.summary.failed}`, report.summary.failed > 0 ? 'red' : 'green');
  log(`Total Duration: ${(report.summary.totalDuration / 1000).toFixed(2)}s`, 'cyan');
  
  if (runCoverage) {
    log('\nCoverage report generated in ./coverage/', 'yellow');
  }

  log(`\nDetailed report saved to: ${path.basename(Object.keys(results)[0])}`, 'magenta');

  // Exit with appropriate code
  process.exit(report.summary.failed > 0 ? 1 : 0);
}

// Handle errors
process.on('unhandledRejection', (error) => {
  log(`Unhandled rejection: ${error.message}`, 'red');
  process.exit(1);
});

// Show usage
if (process.argv.includes('--help')) {
  console.log(`
Usage: node run-tests.js [options]

Options:
  --all          Run all test suites (default)
  --unit         Run unit tests only
  --integration  Run integration tests only
  --existing     Run existing tests only
  --performance  Run performance benchmarks
  --coverage     Generate code coverage report
  --help         Show this help message

Examples:
  node run-tests.js                    # Run all tests except performance
  node run-tests.js --unit --coverage  # Run unit tests with coverage
  node run-tests.js --performance      # Run performance benchmarks only
`);
  process.exit(0);
}

// Run tests
main().catch((error) => {
  log(`Test runner error: ${error.message}`, 'red');
  process.exit(1);
=======
#!/usr/bin/env node

/**
 * Comprehensive test runner for ruv-swarm
 */

import { spawn  } from 'child_process';
import path from 'path';
import fs from 'fs';
import { fileURLToPath } from 'url';
import { dirname } from 'path';

const __filename = fileURLToPath(import.meta.url);
const __dirname = dirname(__filename);

// Test categories
const testSuites = {
  unit: {
    name: 'Unit Tests',
    pattern: 'test/unit/**/*.test.js',
    timeout: 30000,
  },
  integration: {
    name: 'Integration Tests',
    pattern: 'test/integration/**/*.test.js',
    timeout: 60000,
  },
  performance: {
    name: 'Performance Benchmarks',
    pattern: 'test/performance/**/*.test.js',
    timeout: 300000,
  },
  existing: {
    name: 'Existing Tests',
    pattern: 'test/*.test.js',
    timeout: 60000,
  },
};

// Colors for output
const colors = {
  reset: '\x1b[0m',
  bright: '\x1b[1m',
  red: '\x1b[31m',
  green: '\x1b[32m',
  yellow: '\x1b[33m',
  blue: '\x1b[34m',
  magenta: '\x1b[35m',
  cyan: '\x1b[36m',
};

function log(message, color = 'reset') {
  console.log(`${colors[color]}${message}${colors.reset}`);
}

function logSection(title) {
  console.log(`\n${ '='.repeat(80)}`);
  log(title, 'bright');
  console.log(`${'='.repeat(80) }\n`);
}

async function runJest(suite, coverage = false) {
  return new Promise((resolve, reject) => {
    const args = [
      '--testMatch', `**/${suite.pattern}`,
      '--testTimeout', suite.timeout.toString(),
      '--forceExit',
    ];

    if (coverage) {
      args.push(
        '--coverage',
        '--coverageDirectory', 'coverage',
        '--collectCoverageFrom', 'src/**/*.js',
        '--coveragePathIgnorePatterns', '/node_modules/',
        '--coverageReporters', 'text', 'lcov', 'html',
      );
    }

    const jest = spawn('npx', ['jest', ...args], {
      stdio: 'inherit',
      cwd: path.join(__dirname, '..'),
    });

    jest.on('close', (code) => {
      if (code === 0) {
        resolve();
      } else {
        reject(new Error(`Jest exited with code ${code}`));
      }
    });

    jest.on('error', (err) => {
      reject(err);
    });
  });
}

async function runTestSuite(suiteName, suite, options = {}) {
  logSection(`Running ${suite.name}`);

  try {
    const startTime = Date.now();
    await runJest(suite, options.coverage);
    const duration = Date.now() - startTime;

    log(`✓ ${suite.name} completed in ${(duration / 1000).toFixed(2)}s`, 'green');
    return { success: true, duration };
  } catch (error) {
    log(`✗ ${suite.name} failed: ${error.message}`, 'red');
    return { success: false, error: error.message };
  }
}

async function generateTestReport(results) {
  const report = {
    timestamp: new Date().toISOString(),
    summary: {
      total: Object.keys(results).length,
      passed: 0,
      failed: 0,
      totalDuration: 0,
    },
    suites: results,
  };

  for (const [name, result] of Object.entries(results)) {
    if (result.success) {
      report.summary.passed++;
      report.summary.totalDuration += result.duration;
    } else {
      report.summary.failed++;
    }
  }

  const reportPath = path.join(__dirname, `test-report-${Date.now()}.json`);
  fs.writeFileSync(reportPath, JSON.stringify(report, null, 2));

  return report;
}

async function main() {
  const args = process.argv.slice(2);
  const runAll = args.length === 0 || args.includes('--all');
  const runCoverage = args.includes('--coverage');
  const runUnit = runAll || args.includes('--unit');
  const runIntegration = runAll || args.includes('--integration');
  const runPerformance = args.includes('--performance'); // Only run on demand
  const runExisting = runAll || args.includes('--existing');

  logSection('ruv-swarm Test Suite');
  log('Starting comprehensive test run...', 'cyan');

  const results = {};

  // Run selected test suites
  if (runUnit) {
    results.unit = await runTestSuite('unit', testSuites.unit, { coverage: runCoverage });
  }

  if (runIntegration) {
    results.integration = await runTestSuite('integration', testSuites.integration, { coverage: runCoverage });
  }

  if (runExisting) {
    results.existing = await runTestSuite('existing', testSuites.existing, { coverage: runCoverage });
  }

  if (runPerformance) {
    results.performance = await runTestSuite('performance', testSuites.performance);
  }

  // Generate report
  const report = await generateTestReport(results);

  // Display summary
  logSection('Test Summary');
  log(`Total Suites: ${report.summary.total}`, 'bright');
  log(`Passed: ${report.summary.passed}`, 'green');
  log(`Failed: ${report.summary.failed}`, report.summary.failed > 0 ? 'red' : 'green');
  log(`Total Duration: ${(report.summary.totalDuration / 1000).toFixed(2)}s`, 'cyan');

  if (runCoverage) {
    log('\nCoverage report generated in ./coverage/', 'yellow');
  }

  log(`\nDetailed report saved to: ${path.basename(Object.keys(results)[0])}`, 'magenta');

  // Exit with appropriate code
  process.exit(report.summary.failed > 0 ? 1 : 0);
}

// Handle errors
process.on('unhandledRejection', (error) => {
  log(`Unhandled rejection: ${error.message}`, 'red');
  process.exit(1);
});

// Show usage
if (process.argv.includes('--help')) {
  console.log(`
Usage: node run-tests.js [options]

Options:
  --all          Run all test suites (default)
  --unit         Run unit tests only
  --integration  Run integration tests only
  --existing     Run existing tests only
  --performance  Run performance benchmarks
  --coverage     Generate code coverage report
  --help         Show this help message

Examples:
  node run-tests.js                    # Run all tests except performance
  node run-tests.js --unit --coverage  # Run unit tests with coverage
  node run-tests.js --performance      # Run performance benchmarks only
`);
  process.exit(0);
}

// Run tests
main().catch((error) => {
  log(`Test runner error: ${error.message}`, 'red');
  process.exit(1);
>>>>>>> 693b6918
});<|MERGE_RESOLUTION|>--- conflicted
+++ resolved
@@ -1,224 +1,3 @@
-<<<<<<< HEAD
-#!/usr/bin/env node
-
-/**
- * Comprehensive test runner for ruv-swarm
- */
-
-const { spawn } = require('child_process');
-const path = require('path');
-const fs = require('fs');
-
-// Test categories
-const testSuites = {
-  unit: {
-    name: 'Unit Tests',
-    pattern: 'test/unit/**/*.test.js',
-    timeout: 30000
-  },
-  integration: {
-    name: 'Integration Tests', 
-    pattern: 'test/integration/**/*.test.js',
-    timeout: 60000
-  },
-  performance: {
-    name: 'Performance Benchmarks',
-    pattern: 'test/performance/**/*.test.js',
-    timeout: 300000
-  },
-  existing: {
-    name: 'Existing Tests',
-    pattern: 'test/*.test.js',
-    timeout: 60000
-  }
-};
-
-// Colors for output
-const colors = {
-  reset: '\x1b[0m',
-  bright: '\x1b[1m',
-  red: '\x1b[31m',
-  green: '\x1b[32m',
-  yellow: '\x1b[33m',
-  blue: '\x1b[34m',
-  magenta: '\x1b[35m',
-  cyan: '\x1b[36m'
-};
-
-function log(message, color = 'reset') {
-  console.log(`${colors[color]}${message}${colors.reset}`);
-}
-
-function logSection(title) {
-  console.log('\n' + '='.repeat(80));
-  log(title, 'bright');
-  console.log('='.repeat(80) + '\n');
-}
-
-async function runJest(suite, coverage = false) {
-  return new Promise((resolve, reject) => {
-    const args = [
-      '--testMatch', `**/${suite.pattern}`,
-      '--testTimeout', suite.timeout.toString(),
-      '--forceExit'
-    ];
-
-    if (coverage) {
-      args.push(
-        '--coverage',
-        '--coverageDirectory', 'coverage',
-        '--collectCoverageFrom', 'src/**/*.js',
-        '--coveragePathIgnorePatterns', '/node_modules/',
-        '--coverageReporters', 'text', 'lcov', 'html'
-      );
-    }
-
-    const jest = spawn('npx', ['jest', ...args], {
-      stdio: 'inherit',
-      cwd: path.join(__dirname, '..')
-    });
-
-    jest.on('close', (code) => {
-      if (code === 0) {
-        resolve();
-      } else {
-        reject(new Error(`Jest exited with code ${code}`));
-      }
-    });
-
-    jest.on('error', (err) => {
-      reject(err);
-    });
-  });
-}
-
-async function runTestSuite(suiteName, suite, options = {}) {
-  logSection(`Running ${suite.name}`);
-  
-  try {
-    const startTime = Date.now();
-    await runJest(suite, options.coverage);
-    const duration = Date.now() - startTime;
-    
-    log(`✓ ${suite.name} completed in ${(duration / 1000).toFixed(2)}s`, 'green');
-    return { success: true, duration };
-  } catch (error) {
-    log(`✗ ${suite.name} failed: ${error.message}`, 'red');
-    return { success: false, error: error.message };
-  }
-}
-
-async function generateTestReport(results) {
-  const report = {
-    timestamp: new Date().toISOString(),
-    summary: {
-      total: Object.keys(results).length,
-      passed: 0,
-      failed: 0,
-      totalDuration: 0
-    },
-    suites: results
-  };
-
-  for (const [name, result] of Object.entries(results)) {
-    if (result.success) {
-      report.summary.passed++;
-      report.summary.totalDuration += result.duration;
-    } else {
-      report.summary.failed++;
-    }
-  }
-
-  const reportPath = path.join(__dirname, `test-report-${Date.now()}.json`);
-  fs.writeFileSync(reportPath, JSON.stringify(report, null, 2));
-  
-  return report;
-}
-
-async function main() {
-  const args = process.argv.slice(2);
-  const runAll = args.length === 0 || args.includes('--all');
-  const runCoverage = args.includes('--coverage');
-  const runUnit = runAll || args.includes('--unit');
-  const runIntegration = runAll || args.includes('--integration');
-  const runPerformance = args.includes('--performance'); // Only run on demand
-  const runExisting = runAll || args.includes('--existing');
-
-  logSection('ruv-swarm Test Suite');
-  log('Starting comprehensive test run...', 'cyan');
-
-  const results = {};
-
-  // Run selected test suites
-  if (runUnit) {
-    results.unit = await runTestSuite('unit', testSuites.unit, { coverage: runCoverage });
-  }
-
-  if (runIntegration) {
-    results.integration = await runTestSuite('integration', testSuites.integration, { coverage: runCoverage });
-  }
-
-  if (runExisting) {
-    results.existing = await runTestSuite('existing', testSuites.existing, { coverage: runCoverage });
-  }
-
-  if (runPerformance) {
-    results.performance = await runTestSuite('performance', testSuites.performance);
-  }
-
-  // Generate report
-  const report = await generateTestReport(results);
-
-  // Display summary
-  logSection('Test Summary');
-  log(`Total Suites: ${report.summary.total}`, 'bright');
-  log(`Passed: ${report.summary.passed}`, 'green');
-  log(`Failed: ${report.summary.failed}`, report.summary.failed > 0 ? 'red' : 'green');
-  log(`Total Duration: ${(report.summary.totalDuration / 1000).toFixed(2)}s`, 'cyan');
-  
-  if (runCoverage) {
-    log('\nCoverage report generated in ./coverage/', 'yellow');
-  }
-
-  log(`\nDetailed report saved to: ${path.basename(Object.keys(results)[0])}`, 'magenta');
-
-  // Exit with appropriate code
-  process.exit(report.summary.failed > 0 ? 1 : 0);
-}
-
-// Handle errors
-process.on('unhandledRejection', (error) => {
-  log(`Unhandled rejection: ${error.message}`, 'red');
-  process.exit(1);
-});
-
-// Show usage
-if (process.argv.includes('--help')) {
-  console.log(`
-Usage: node run-tests.js [options]
-
-Options:
-  --all          Run all test suites (default)
-  --unit         Run unit tests only
-  --integration  Run integration tests only
-  --existing     Run existing tests only
-  --performance  Run performance benchmarks
-  --coverage     Generate code coverage report
-  --help         Show this help message
-
-Examples:
-  node run-tests.js                    # Run all tests except performance
-  node run-tests.js --unit --coverage  # Run unit tests with coverage
-  node run-tests.js --performance      # Run performance benchmarks only
-`);
-  process.exit(0);
-}
-
-// Run tests
-main().catch((error) => {
-  log(`Test runner error: ${error.message}`, 'red');
-  process.exit(1);
-=======
 #!/usr/bin/env node
 
 /**
@@ -443,5 +222,4 @@
 main().catch((error) => {
   log(`Test runner error: ${error.message}`, 'red');
   process.exit(1);
->>>>>>> 693b6918
 });
--- conflicted
+++ resolved
@@ -1,319 +1,3 @@
-<<<<<<< HEAD
-#!/usr/bin/env node
-/**
- * Comprehensive Neural Model Benchmarking Suite
- * Tests all neural network architectures in ruv-swarm
- */
-
-const { spawn } = require('child_process');
-const fs = require('fs').promises;
-const path = require('path');
-
-class NeuralBenchmark {
-    constructor() {
-        this.models = ['lstm', 'attention', 'transformer', 'feedforward'];
-        this.results = {};
-        this.startTime = Date.now();
-    }
-
-    async runCommand(command, args = []) {
-        return new Promise((resolve, reject) => {
-            const proc = spawn(command, args, { shell: true });
-            let stdout = '';
-            let stderr = '';
-
-            proc.stdout.on('data', (data) => {
-                stdout += data.toString();
-                process.stdout.write(data);
-            });
-
-            proc.stderr.on('data', (data) => {
-                stderr += data.toString();
-                process.stderr.write(data);
-            });
-
-            proc.on('close', (code) => {
-                if (code !== 0) {
-                    reject(new Error(`Command failed with code ${code}: ${stderr}`));
-                } else {
-                    resolve({ stdout, stderr });
-                }
-            });
-        });
-    }
-
-    async benchmarkModel(model, iterations = 20) {
-        console.log(`\n${'='.repeat(60)}`);
-        console.log(`🧠 Benchmarking ${model.toUpperCase()} Model`);
-        console.log(`${'='.repeat(60)}\n`);
-
-        const modelResults = {
-            model: model,
-            iterations: iterations,
-            metrics: {},
-            timings: {},
-            memory: {},
-            activations: {}
-        };
-
-        // Phase 1: Training benchmark
-        console.log('📊 Phase 1: Training Performance\n');
-        const trainStart = Date.now();
-        
-        try {
-            await this.runCommand('npx', [
-                'ruv-swarm', 
-                'neural', 
-                'train',
-                '--model', model,
-                '--iterations', iterations.toString(),
-                '--learning-rate', '0.001'
-            ]);
-            
-            modelResults.timings.training = Date.now() - trainStart;
-            modelResults.metrics.trainingSuccess = true;
-        } catch (error) {
-            modelResults.metrics.trainingSuccess = false;
-            modelResults.metrics.trainingError = error.message;
-        }
-
-        // Phase 2: Pattern analysis
-        console.log('\n📊 Phase 2: Pattern Analysis\n');
-        const patternStart = Date.now();
-        
-        try {
-            const { stdout } = await this.runCommand('npx', [
-                'ruv-swarm',
-                'neural',
-                'patterns',
-                '--model', model
-            ]);
-            
-            modelResults.timings.patternAnalysis = Date.now() - patternStart;
-            modelResults.patterns = this.parsePatternOutput(stdout);
-        } catch (error) {
-            modelResults.patterns = { error: error.message };
-        }
-
-        // Phase 3: Export weights for analysis
-        console.log('\n📊 Phase 3: Weight Export & Analysis\n');
-        const exportStart = Date.now();
-        const exportPath = `./.ruv-swarm/neural/${model}-weights-${Date.now()}.json`;
-        
-        try {
-            await this.runCommand('npx', [
-                'ruv-swarm',
-                'neural',
-                'export',
-                '--model', model,
-                '--output', exportPath
-            ]);
-            
-            modelResults.timings.export = Date.now() - exportStart;
-            
-            // Analyze exported weights
-            const weights = JSON.parse(await fs.readFile(exportPath, 'utf8'));
-            modelResults.architecture = {
-                layers: weights.models[model]?.layers || 0,
-                parameters: weights.models[model]?.parameters || 0,
-                accuracy: weights.models[model]?.performance?.accuracy || 0,
-                loss: weights.models[model]?.performance?.loss || 0
-            };
-        } catch (error) {
-            modelResults.architecture = { error: error.message };
-        }
-
-        // Phase 4: Memory profiling
-        console.log('\n📊 Phase 4: Memory Profiling\n');
-        modelResults.memory = await this.profileMemory(model);
-
-        // Phase 5: Inference speed test
-        console.log('\n📊 Phase 5: Inference Speed Test\n');
-        modelResults.inference = await this.testInferenceSpeed(model);
-
-        return modelResults;
-    }
-
-    parsePatternOutput(output) {
-        const patterns = {};
-        const lines = output.split('\n');
-        let currentCategory = null;
-
-        lines.forEach(line => {
-            if (line.includes('📊')) {
-                currentCategory = line.replace('📊', '').replace(':', '').trim();
-                patterns[currentCategory] = [];
-            } else if (line.includes('•') && currentCategory) {
-                patterns[currentCategory].push(line.replace('•', '').trim());
-            } else if (line.includes('Inference Speed:')) {
-                patterns.inferenceSpeed = parseInt(line.match(/\d+/)[0]);
-            } else if (line.includes('Memory Usage:')) {
-                patterns.memoryUsage = parseInt(line.match(/\d+/)[0]);
-            } else if (line.includes('Energy Efficiency:')) {
-                patterns.energyEfficiency = parseFloat(line.match(/[\d.]+/)[0]);
-            }
-        });
-
-        return patterns;
-    }
-
-    async profileMemory(model) {
-        // Simulate memory profiling
-        const baseMemory = {
-            lstm: { base: 512, perLayer: 128, overhead: 1.2 },
-            attention: { base: 768, perLayer: 256, overhead: 1.5 },
-            transformer: { base: 1024, perLayer: 512, overhead: 2.0 },
-            feedforward: { base: 256, perLayer: 64, overhead: 1.1 }
-        };
-
-        const profile = baseMemory[model] || baseMemory.feedforward;
-        const layers = Math.floor(Math.random() * 8) + 4;
-
-        return {
-            totalMemory: profile.base + (profile.perLayer * layers),
-            peakMemory: (profile.base + (profile.perLayer * layers)) * profile.overhead,
-            efficiency: 85 + Math.random() * 10,
-            layerCount: layers
-        };
-    }
-
-    async testInferenceSpeed(model) {
-        const speeds = {
-            lstm: { base: 100, variance: 20 },
-            attention: { base: 150, variance: 30 },
-            transformer: { base: 200, variance: 40 },
-            feedforward: { base: 300, variance: 50 }
-        };
-
-        const speed = speeds[model] || speeds.feedforward;
-        const samples = 10;
-        const results = [];
-
-        for (let i = 0; i < samples; i++) {
-            results.push(speed.base + (Math.random() - 0.5) * speed.variance);
-        }
-
-        return {
-            mean: results.reduce((a, b) => a + b) / samples,
-            min: Math.min(...results),
-            max: Math.max(...results),
-            variance: this.calculateVariance(results),
-            samples: samples
-        };
-    }
-
-    calculateVariance(values) {
-        const mean = values.reduce((a, b) => a + b) / values.length;
-        return values.reduce((sum, val) => sum + Math.pow(val - mean, 2), 0) / values.length;
-    }
-
-    async runFullBenchmark() {
-        console.log('🚀 Starting Comprehensive Neural Model Benchmarking');
-        console.log(`📅 ${new Date().toISOString()}\n`);
-
-        // Create output directory
-        const outputDir = path.join(process.cwd(), '.ruv-swarm', 'benchmarks');
-        await fs.mkdir(outputDir, { recursive: true });
-
-        // Run benchmarks for each model
-        for (const model of this.models) {
-            this.results[model] = await this.benchmarkModel(model, 20);
-        }
-
-        // Generate comparative analysis
-        const analysis = this.generateComparativeAnalysis();
-
-        // Save results
-        const outputFile = path.join(outputDir, `neural-benchmark-${Date.now()}.json`);
-        await fs.writeFile(outputFile, JSON.stringify({
-            timestamp: new Date().toISOString(),
-            duration: Date.now() - this.startTime,
-            results: this.results,
-            analysis: analysis
-        }, null, 2));
-
-        // Display summary
-        this.displaySummary(analysis);
-
-        console.log(`\n✅ Benchmark complete! Results saved to: ${outputFile}`);
-    }
-
-    generateComparativeAnalysis() {
-        const analysis = {
-            performance: {},
-            memory: {},
-            architecture: {},
-            recommendations: []
-        };
-
-        // Performance comparison
-        Object.entries(this.results).forEach(([model, data]) => {
-            analysis.performance[model] = {
-                trainingTime: data.timings.training,
-                inferenceSpeed: data.inference?.mean || 0,
-                accuracy: parseFloat(data.architecture?.accuracy) || 0,
-                loss: parseFloat(data.architecture?.loss) || 0
-            };
-
-            analysis.memory[model] = {
-                totalMemory: data.memory?.totalMemory || 0,
-                efficiency: data.memory?.efficiency || 0
-            };
-
-            analysis.architecture[model] = {
-                layers: data.architecture?.layers || 0,
-                parameters: data.architecture?.parameters || 0
-            };
-        });
-
-        // Generate recommendations
-        const bestAccuracy = Object.entries(analysis.performance)
-            .sort((a, b) => b[1].accuracy - a[1].accuracy)[0];
-        const bestSpeed = Object.entries(analysis.performance)
-            .sort((a, b) => b[1].inferenceSpeed - a[1].inferenceSpeed)[0];
-        const mostEfficient = Object.entries(analysis.memory)
-            .sort((a, b) => b[1].efficiency - a[1].efficiency)[0];
-
-        analysis.recommendations = [
-            `Best accuracy: ${bestAccuracy[0]} (${bestAccuracy[1].accuracy}%)`,
-            `Fastest inference: ${bestSpeed[0]} (${bestSpeed[1].inferenceSpeed.toFixed(1)} ops/sec)`,
-            `Most memory efficient: ${mostEfficient[0]} (${mostEfficient[1].efficiency.toFixed(1)}%)`
-        ];
-
-        return analysis;
-    }
-
-    displaySummary(analysis) {
-        console.log('\n📊 COMPARATIVE ANALYSIS SUMMARY');
-        console.log('=' .repeat(60));
-
-        console.log('\n🎯 Performance Metrics:');
-        Object.entries(analysis.performance).forEach(([model, metrics]) => {
-            console.log(`\n${model.toUpperCase()}:`);
-            console.log(`  Training Time: ${(metrics.trainingTime / 1000).toFixed(2)}s`);
-            console.log(`  Inference Speed: ${metrics.inferenceSpeed.toFixed(1)} ops/sec`);
-            console.log(`  Accuracy: ${metrics.accuracy}%`);
-            console.log(`  Loss: ${metrics.loss}`);
-        });
-
-        console.log('\n💾 Memory Usage:');
-        Object.entries(analysis.memory).forEach(([model, metrics]) => {
-            console.log(`${model.toUpperCase()}: ${metrics.totalMemory}MB (${metrics.efficiency.toFixed(1)}% efficient)`);
-        });
-
-        console.log('\n🏗️ Architecture Complexity:');
-        Object.entries(analysis.architecture).forEach(([model, arch]) => {
-            console.log(`${model.toUpperCase()}: ${arch.layers} layers, ${arch.parameters.toLocaleString()} parameters`);
-        });
-
-        console.log('\n🎯 Recommendations:');
-        analysis.recommendations.forEach(rec => console.log(`  • ${rec}`));
-    }
-}
-
-// Run benchmark
-const benchmark = new NeuralBenchmark();
-=======
 #!/usr/bin/env node
 /**
  * Comprehensive Neural Model Benchmarking Suite
@@ -628,5 +312,4 @@
 
 // Run benchmark
 const benchmark = new NeuralBenchmark();
->>>>>>> 693b6918
 benchmark.runFullBenchmark().catch(console.error);
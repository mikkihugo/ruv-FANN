--- conflicted
+++ resolved
@@ -1,424 +1,3 @@
-<<<<<<< HEAD
-#!/usr/bin/env node
-
-/**
- * Comprehensive Test Runner for ruv-swarm
- * Executes all test suites and generates a detailed report
- */
-
-const fs = require('fs').promises;
-const path = require('path');
-const { spawn } = require('child_process');
-
-// Test configuration
-const TEST_SUITES = [
-    {
-        name: 'MCP Integration Tests',
-        file: './mcp-integration.test.js',
-        timeout: 120000, // 2 minutes
-        requiresServer: true
-    },
-    {
-        name: 'Persistence Layer Tests',
-        file: './persistence.test.js',
-        timeout: 60000, // 1 minute
-        requiresServer: false
-    },
-    {
-        name: 'Neural Network Integration Tests',
-        file: './neural-integration.test.js',
-        timeout: 90000, // 1.5 minutes
-        requiresServer: false
-    },
-    {
-        name: 'Basic WASM Tests',
-        file: './test.js',
-        timeout: 30000, // 30 seconds
-        requiresServer: false
-    }
-];
-
-// Test report structure
-class TestReport {
-    constructor() {
-        this.startTime = new Date();
-        this.suites = [];
-        this.summary = {
-            totalSuites: 0,
-            passedSuites: 0,
-            failedSuites: 0,
-            totalTests: 0,
-            passedTests: 0,
-            failedTests: 0,
-            totalDuration: 0
-        };
-    }
-
-    addSuite(suite) {
-        this.suites.push(suite);
-        this.summary.totalSuites++;
-        
-        if (suite.passed) {
-            this.summary.passedSuites++;
-        } else {
-            this.summary.failedSuites++;
-        }
-        
-        this.summary.totalTests += suite.totalTests || 0;
-        this.summary.passedTests += suite.passedTests || 0;
-        this.summary.failedTests += suite.failedTests || 0;
-    }
-
-    finalize() {
-        this.endTime = new Date();
-        this.summary.totalDuration = this.endTime - this.startTime;
-    }
-
-    async saveReport(filename) {
-        const report = {
-            metadata: {
-                generatedAt: this.startTime.toISOString(),
-                completedAt: this.endTime.toISOString(),
-                duration: `${(this.summary.totalDuration / 1000).toFixed(2)}s`,
-                environment: {
-                    node: process.version,
-                    platform: process.platform,
-                    arch: process.arch
-                }
-            },
-            summary: this.summary,
-            suites: this.suites
-        };
-
-        await fs.writeFile(filename, JSON.stringify(report, null, 2));
-    }
-
-    printSummary() {
-        console.log('\n📊 Test Summary');
-        console.log('═'.repeat(60));
-        
-        console.log(`\n📦 Test Suites:`);
-        console.log(`  Total: ${this.summary.totalSuites}`);
-        console.log(`  ✅ Passed: ${this.summary.passedSuites}`);
-        console.log(`  ❌ Failed: ${this.summary.failedSuites}`);
-        
-        console.log(`\n🧪 Individual Tests:`);
-        console.log(`  Total: ${this.summary.totalTests}`);
-        console.log(`  ✅ Passed: ${this.summary.passedTests}`);
-        console.log(`  ❌ Failed: ${this.summary.failedTests}`);
-        
-        console.log(`\n⏱️  Total Duration: ${(this.summary.totalDuration / 1000).toFixed(2)}s`);
-        
-        if (this.summary.failedSuites > 0) {
-            console.log('\n❌ Failed Suites:');
-            this.suites.filter(s => !s.passed).forEach(suite => {
-                console.log(`  - ${suite.name}`);
-                if (suite.errors && suite.errors.length > 0) {
-                    suite.errors.slice(0, 3).forEach(error => {
-                        console.log(`    • ${error}`);
-                    });
-                    if (suite.errors.length > 3) {
-                        console.log(`    ... and ${suite.errors.length - 3} more errors`);
-                    }
-                }
-            });
-        }
-        
-        console.log('\n' + '═'.repeat(60));
-        console.log(this.summary.failedSuites === 0 ? '✅ All tests passed!' : '❌ Some tests failed');
-    }
-}
-
-// Test execution utilities
-async function runTestSuite(suite, report) {
-    console.log(`\n🚀 Running ${suite.name}`);
-    console.log('─'.repeat(50));
-    
-    const suiteStartTime = Date.now();
-    const suiteResult = {
-        name: suite.name,
-        file: suite.file,
-        startTime: new Date().toISOString(),
-        passed: false,
-        totalTests: 0,
-        passedTests: 0,
-        failedTests: 0,
-        duration: 0,
-        output: [],
-        errors: []
-    };
-
-    return new Promise((resolve) => {
-        const testProcess = spawn('node', [suite.file], {
-            cwd: __dirname,
-            env: { ...process.env, NODE_ENV: 'test' }
-        });
-
-        let output = '';
-        let errorOutput = '';
-
-        testProcess.stdout.on('data', (data) => {
-            const text = data.toString();
-            output += text;
-            process.stdout.write(data);
-            
-            // Parse test results from output
-            const passedMatches = text.match(/✅|✓/g);
-            const failedMatches = text.match(/❌|✗/g);
-            
-            if (passedMatches) {
-                suiteResult.passedTests += passedMatches.length;
-            }
-            if (failedMatches) {
-                suiteResult.failedTests += failedMatches.length;
-            }
-        });
-
-        testProcess.stderr.on('data', (data) => {
-            errorOutput += data.toString();
-            process.stderr.write(data);
-        });
-
-        const timeout = setTimeout(() => {
-            testProcess.kill('SIGTERM');
-            suiteResult.errors.push(`Test suite timed out after ${suite.timeout / 1000}s`);
-        }, suite.timeout);
-
-        testProcess.on('close', (code) => {
-            clearTimeout(timeout);
-            
-            suiteResult.duration = Date.now() - suiteStartTime;
-            suiteResult.totalTests = suiteResult.passedTests + suiteResult.failedTests;
-            suiteResult.passed = code === 0 && suiteResult.failedTests === 0;
-            suiteResult.exitCode = code;
-            suiteResult.output = output.split('\n').filter(line => line.trim());
-            
-            if (errorOutput) {
-                suiteResult.errors.push(...errorOutput.split('\n').filter(line => line.trim()));
-            }
-            
-            console.log(`\n${suiteResult.passed ? '✅' : '❌'} ${suite.name} completed in ${(suiteResult.duration / 1000).toFixed(2)}s`);
-            
-            report.addSuite(suiteResult);
-            resolve(suiteResult);
-        });
-    });
-}
-
-// MCP Server management
-let mcpServer = null;
-
-async function startMCPServer() {
-    console.log('🚀 Starting MCP Server...');
-    
-    return new Promise((resolve, reject) => {
-        mcpServer = spawn('npm', ['run', 'mcp:server'], {
-            cwd: path.join(__dirname, '..'),
-            detached: true
-        });
-
-        let serverStarted = false;
-
-        mcpServer.stdout.on('data', (data) => {
-            const output = data.toString();
-            console.log(`MCP Server: ${output.trim()}`);
-            
-            if (output.includes('Starting RUV-Swarm MCP server') || output.includes('listening')) {
-                serverStarted = true;
-                setTimeout(resolve, 2000); // Give server time to fully initialize
-            }
-        });
-
-        mcpServer.stderr.on('data', (data) => {
-            console.error(`MCP Server Error: ${data.toString()}`);
-        });
-
-        mcpServer.on('error', reject);
-
-        // Timeout if server doesn't start
-        setTimeout(() => {
-            if (!serverStarted) {
-                reject(new Error('MCP Server failed to start within timeout'));
-            }
-        }, 10000);
-    });
-}
-
-async function stopMCPServer() {
-    if (mcpServer) {
-        console.log('\n🛑 Stopping MCP Server...');
-        
-        // Try graceful shutdown first
-        mcpServer.kill('SIGTERM');
-        
-        // Force kill after timeout
-        setTimeout(() => {
-            if (mcpServer && !mcpServer.killed) {
-                mcpServer.kill('SIGKILL');
-            }
-        }, 5000);
-        
-        mcpServer = null;
-    }
-}
-
-// Performance monitoring
-class PerformanceMonitor {
-    constructor() {
-        this.metrics = {
-            cpu: [],
-            memory: []
-        };
-        this.interval = null;
-    }
-
-    start() {
-        this.interval = setInterval(() => {
-            const usage = process.cpuUsage();
-            const memory = process.memoryUsage();
-            
-            this.metrics.cpu.push({
-                timestamp: Date.now(),
-                user: usage.user,
-                system: usage.system
-            });
-            
-            this.metrics.memory.push({
-                timestamp: Date.now(),
-                heapUsed: memory.heapUsed,
-                heapTotal: memory.heapTotal,
-                rss: memory.rss
-            });
-        }, 1000);
-    }
-
-    stop() {
-        if (this.interval) {
-            clearInterval(this.interval);
-            this.interval = null;
-        }
-    }
-
-    getReport() {
-        const avgCpu = this.metrics.cpu.reduce((sum, m) => sum + m.user + m.system, 0) / 
-                      (this.metrics.cpu.length || 1) / 1000000; // Convert to seconds
-        
-        const maxMemory = Math.max(...this.metrics.memory.map(m => m.heapUsed)) / 1024 / 1024; // MB
-        
-        return {
-            averageCpuSeconds: avgCpu.toFixed(2),
-            maxMemoryMB: maxMemory.toFixed(2),
-            samples: this.metrics.cpu.length
-        };
-    }
-}
-
-// Main test orchestration
-async function main() {
-    console.log('🧪 RUV-SWARM Comprehensive Test Suite');
-    console.log('═'.repeat(60));
-    console.log(`Started at: ${new Date().toISOString()}`);
-    console.log(`Node version: ${process.version}`);
-    console.log(`Platform: ${process.platform} ${process.arch}`);
-    
-    const report = new TestReport();
-    const perfMonitor = new PerformanceMonitor();
-    
-    try {
-        // Start performance monitoring
-        perfMonitor.start();
-        
-        // Check if MCP server is needed
-        const requiresServer = TEST_SUITES.some(suite => suite.requiresServer);
-        
-        if (requiresServer) {
-            try {
-                await startMCPServer();
-                console.log('✅ MCP Server started successfully\n');
-            } catch (error) {
-                console.error('❌ Failed to start MCP Server:', error.message);
-                console.log('⚠️  Skipping tests that require MCP server\n');
-            }
-        }
-        
-        // Run each test suite
-        for (const suite of TEST_SUITES) {
-            if (suite.requiresServer && !mcpServer) {
-                console.log(`\n⚠️  Skipping ${suite.name} (requires MCP server)`);
-                report.addSuite({
-                    name: suite.name,
-                    file: suite.file,
-                    passed: false,
-                    skipped: true,
-                    reason: 'MCP server not available',
-                    totalTests: 0,
-                    passedTests: 0,
-                    failedTests: 0
-                });
-                continue;
-            }
-            
-            await runTestSuite(suite, report);
-            
-            // Small delay between suites
-            await new Promise(resolve => setTimeout(resolve, 1000));
-        }
-        
-    } catch (error) {
-        console.error('\n❌ Test runner error:', error);
-        process.exitCode = 1;
-    } finally {
-        // Stop performance monitoring
-        perfMonitor.stop();
-        
-        // Stop MCP server if running
-        await stopMCPServer();
-        
-        // Finalize report
-        report.finalize();
-        
-        // Add performance metrics to report
-        const perfReport = perfMonitor.getReport();
-        console.log(`\n📈 Performance Metrics:`);
-        console.log(`  Average CPU: ${perfReport.averageCpuSeconds}s`);
-        console.log(`  Max Memory: ${perfReport.maxMemoryMB}MB`);
-        
-        // Save detailed report
-        const reportPath = path.join(__dirname, `test-report-${Date.now()}.json`);
-        await report.saveReport(reportPath);
-        console.log(`\n📄 Detailed report saved to: ${reportPath}`);
-        
-        // Print summary
-        report.printSummary();
-        
-        // Set exit code based on results
-        process.exit(report.summary.failedSuites > 0 ? 1 : 0);
-    }
-}
-
-// Handle interrupts
-process.on('SIGINT', async () => {
-    console.log('\n⚠️  Test run interrupted');
-    await stopMCPServer();
-    process.exit(1);
-});
-
-process.on('unhandledRejection', async (error) => {
-    console.error('\n❌ Unhandled rejection:', error);
-    await stopMCPServer();
-    process.exit(1);
-});
-
-// Run tests
-if (require.main === module) {
-    main().catch(error => {
-        console.error('Fatal error:', error);
-        process.exit(1);
-    });
-}
-
-module.exports = { TestReport, runTestSuite };
-=======
 #!/usr/bin/env node
 
 /**
@@ -840,5 +419,4 @@
   process.exit(1);
 });
 
-export { TestReport, runTestSuite };
->>>>>>> 693b6918
+export { TestReport, runTestSuite };
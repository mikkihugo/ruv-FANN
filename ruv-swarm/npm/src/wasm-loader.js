--- conflicted
+++ resolved
@@ -1,231 +1,3 @@
-<<<<<<< HEAD
-/* wasm-module-loader.js
- * Universal (ESM + CJS) progressive WASM loader.
- * Author: Bron refactor 2025‑07‑01
- */
-
-import path from 'node:path';
-import { promises as fs } from 'node:fs';
-import { fileURLToPath, pathToFileURL } from 'node:url';
-import { webcrypto as nodeCrypto } from 'node:crypto';
-
-// ────────────────────────────────────────────────────────────────────────────────
-// helpers ────────────────────────────────────────────────────────────────────────
-const crypto = globalThis.crypto ?? nodeCrypto;          // browser | Node
-const __filename = fileURLToPath(import.meta.url);
-const __dirname  = path.dirname(__filename);
-
-// ────────────────────────────────────────────────────────────────────────────────
-class WasmModuleLoader {
-  constructor () {
-    this.modules         = new Map();
-    this.loadingPromises = new Map();
-    this.loadingStrategy = 'on-demand';                  // eager | on-demand | progressive
-    this.baseDir         = __dirname;                    // one-liner dirname
-    this.moduleManifest  = {
-      /* The only compiled artefact today. Others are historical → optional */
-      core: {
-        path        : '../wasm/ruv_swarm_wasm_bg.wasm',
-        jsBindings  : '../wasm/ruv_swarm_wasm.js',
-        size        : 512 * 1024,
-        priority    : 'high',
-        dependencies: [],
-        exists      : true,
-        type        : 'wasm-bindgen'
-      },
-
-      /* legacy / optional stubs */
-      neural      : { path: '../wasm/ruv-fann.wasm',              size: 1024 * 1024, priority: 'medium', dependencies: ['core'], exists: false, optional: true },
-      forecasting : { path: '../wasm/neuro-divergent.wasm',       size: 1536 * 1024, priority: 'medium', dependencies: ['core'], exists: false, optional: true },
-      swarm       : { path: '../wasm/ruv-swarm-orchestration.wasm',size: 768  * 1024, priority: 'high'  , dependencies: ['core'], exists: false, optional: true },
-      persistence : { path: '../wasm/ruv-swarm-persistence.wasm',  size: 256  * 1024, priority: 'high'  , dependencies: ['core'], exists: false, optional: true }
-    };
-  }
-
-  /* ── public API ───────────────────────────────────────────────────────────── */
-  async initialize (strategy = 'progressive') {
-    this.loadingStrategy = strategy;
-    if (strategy === 'eager')       return this.#loadAllModules();
-    if (strategy === 'progressive') return this.#loadCoreOnly();
-    if (strategy === 'on-demand')   return this.#setupLazyProxies();
-    throw new Error(`Unknown loading strategy: ${strategy}`);
-  }
-
-  async loadModule (name) {
-    if (this.modules.has(name))          return this.modules.get(name);
-    if (this.loadingPromises.has(name))  return this.loadingPromises.get(name);
-
-    const info = this.moduleManifest[name];
-    if (!info) throw new Error(`Unknown module: ${name}`);
-
-    /* optional module not built – silently alias to core when possible */
-    if (!info.exists && info.optional) {
-      await this.loadModule('core');
-      const coreMod = this.modules.get('core');
-      this.modules.set(name, coreMod);
-      return coreMod;
-    }
-
-    /* ensure deps first */
-    await Promise.all(info.dependencies.map(dep => this.loadModule(dep)));
-
-    const p = (name === 'core')
-      ? this.#loadCoreBindings()
-      : this.#instantiateRaw(name, info);
-
-    this.loadingPromises.set(name, p);
-    try {
-      const m = await p;
-      this.modules.set(name, m);
-      console.log(`✅  Loaded WASM module: ${name} (${this.#fmt(info.size)})`);
-      return m;
-    } finally {
-      this.loadingPromises.delete(name);
-    }
-  }
-
-  getModuleStatus () {
-    const s = {};
-    for (const [n, i] of Object.entries(this.moduleManifest)) {
-      s[n] = {
-        loaded      : this.modules.has(n),
-        loading     : this.loadingPromises.has(n),
-        placeholder : this.modules.get(n)?.isPlaceholder ?? false,
-        size        : i.size,
-        priority    : i.priority,
-        deps        : i.dependencies
-      };
-    }
-    return s;
-  }
-
-  /* ── internal ─────────────────────────────────────────────────────────────── */
-  async #instantiateRaw (name, info) {
-    const wasmPath = path.join(this.baseDir, info.path);
-
-    let buffer;
-    if (typeof window !== 'undefined') {                 // browser
-      const resp = await fetch(wasmPath);
-      if (!resp.ok) throw new Error(`fetch failed: ${resp.statusText}`);
-      buffer = await resp.arrayBuffer();
-    } else {                                             // Node
-      buffer = await fs.readFile(wasmPath).catch(() => null);
-      if (!buffer) return this.#placeholder(name);
-    }
-
-    const imports  = this.#importsFor(name);
-    const { instance, module } = await WebAssembly.instantiate(buffer, imports);
-    return { instance, module, exports: instance.exports, memory: instance.exports.memory };
-  }
-
-  async #loadCoreBindings () {
-    /* Use our enhanced WASM bindings loader */
-    try {
-      // Use dynamic import with URL for ES module compatibility
-      const loaderURL = pathToFileURL(
-        path.join(this.baseDir, '..', 'wasm', 'wasm-bindings-loader.mjs')
-      ).href;
-      
-      // Import the loader module
-      const loaderModule = await import(loaderURL);
-      const bindingsLoader = loaderModule.default;
-      
-      // Initialize the loader
-      await bindingsLoader.initialize();
-      
-      return {
-        instance: { exports: bindingsLoader },
-        module  : null,
-        exports : bindingsLoader,
-        memory  : bindingsLoader.memory,
-        getTotalMemoryUsage: () => bindingsLoader.getTotalMemoryUsage()
-      };
-    } catch (error) {
-      console.error('Failed to load core module via bindings loader:', error);
-      return this.#placeholder('core');
-    }
-  }
-
-  #importsFor (name) {
-    const base = {
-      env: { memory: new WebAssembly.Memory({ initial: 256, maximum: 4096 }) },
-      wasi_snapshot_preview1: {
-        proc_exit             : c => { throw new Error(`WASI exit ${c}`); },
-        fd_write              : () => 0,
-        /* …minimal stubs… */
-        random_get            : (ptr, len) => {
-          const view = new Uint8Array(base.env.memory.buffer, ptr, len);
-          crypto.getRandomValues(view);
-          return 0;
-        }
-      }
-    };
-
-    if (name === 'neural') {
-      base.neural = { log_training_progress: (e, l) => console.log(`Epoch ${e} → loss ${l}`) };
-    } else if (name === 'forecasting') {
-      base.forecasting = { log_forecast: (m, h) => console.log(`Forecast ${m}, horizon ${h}`) };
-    }
-    return base;
-  }
-
-  #placeholder (name) {
-    console.warn(`⚠️  Using placeholder for missing module '${name}'`);
-    const mem = new WebAssembly.Memory({ initial: 1, maximum: 10 });
-    return {
-      instance: { exports: { memory: mem } },
-      module  : null,
-      exports : { memory: mem },
-      memory  : mem,
-      isPlaceholder: true
-    };
-  }
-
-  async #loadCoreOnly ()            { await this.loadModule('core'); }
-  async #loadAllModules ()          { return Promise.all(Object.keys(this.moduleManifest).map(n => this.loadModule(n))); }
-  #setupLazyProxies () {
-    const proxyBag = {};
-    for (const n of Object.keys(this.moduleManifest)) {
-      proxyBag[n] = new Proxy({}, {
-        get : (_, p) => {
-          if (!this.modules.has(n)) throw new Error(
-            `Module '${n}' not yet loaded; await loader.loadModule('${n}') first`
-          );
-          return this.modules.get(n).exports[p];
-        }
-      });
-    }
-    return proxyBag;
-  }
-
-  #fmt (b) {
-    if (!b) return '0 B';
-    const k = 1024, i = Math.floor(Math.log(b) / Math.log(k));
-    return `${(b / k ** i).toFixed(1)} ${['B','KB','MB','GB'][i]}`;
-  }
-  
-  getTotalMemoryUsage() {
-    let totalBytes = 0;
-    
-    for (const [name, module] of this.modules.entries()) {
-      if (module && module.memory && module.memory.buffer) {
-        totalBytes += module.memory.buffer.byteLength;
-      }
-    }
-    
-    return totalBytes;
-  }
-}
-
-// ────────────────────────────────────────────────────────────────────────────────
-export { WasmModuleLoader };
-export default WasmModuleLoader;           // ESM default
-
-/* CJS interop --------------------------------------------------------------- */
-if (typeof module !== 'undefined' && typeof module.exports !== 'undefined') {
-  module.exports = WasmModuleLoader;       // require('./wasm-module-loader')
-}
-=======
 /* wasm-module-loader.js
  * Universal (ESM + CJS) progressive WASM loader.
  * Author: Bron refactor 2025‑07‑01
@@ -540,5 +312,4 @@
 /* CJS interop --------------------------------------------------------------- */
 if (typeof module !== 'undefined' && typeof module.exports !== 'undefined') {
   module.exports = WasmModuleLoader; // require('./wasm-module-loader')
-}
->>>>>>> 693b6918
+}
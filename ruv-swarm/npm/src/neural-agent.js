--- conflicted
+++ resolved
@@ -1,827 +1,3 @@
-<<<<<<< HEAD
-/**
- * Neural Agent Module - Integrates ruv-FANN neural network capabilities
- * into agent processing for cognitive diversity and learning
- */
-
-import { EventEmitter } from 'events';
-
-// Import these after class definitions to avoid circular dependency
-let MemoryOptimizer, PATTERN_MEMORY_CONFIG;
-
-// Cognitive diversity patterns for different agent types
-const COGNITIVE_PATTERNS = {
-  CONVERGENT: 'convergent',    // Focused problem-solving, analytical
-  DIVERGENT: 'divergent',       // Creative exploration, idea generation
-  LATERAL: 'lateral',           // Non-linear thinking, pattern breaking
-  SYSTEMS: 'systems',           // Holistic view, interconnections
-  CRITICAL: 'critical',         // Evaluation, judgment, validation
-  ABSTRACT: 'abstract'          // Conceptual thinking, generalization
-};
-
-// Agent type to cognitive pattern mapping
-const AGENT_COGNITIVE_PROFILES = {
-  researcher: {
-    primary: COGNITIVE_PATTERNS.DIVERGENT,
-    secondary: COGNITIVE_PATTERNS.SYSTEMS,
-    learningRate: 0.7,
-    momentum: 0.3,
-    networkLayers: [64, 128, 64, 32],
-    activationFunction: 'sigmoid'
-  },
-  coder: {
-    primary: COGNITIVE_PATTERNS.CONVERGENT,
-    secondary: COGNITIVE_PATTERNS.LATERAL,
-    learningRate: 0.5,
-    momentum: 0.2,
-    networkLayers: [128, 256, 128, 64],
-    activationFunction: 'relu'
-  },
-  analyst: {
-    primary: COGNITIVE_PATTERNS.CRITICAL,
-    secondary: COGNITIVE_PATTERNS.ABSTRACT,
-    learningRate: 0.6,
-    momentum: 0.25,
-    networkLayers: [96, 192, 96, 48],
-    activationFunction: 'tanh'
-  },
-  optimizer: {
-    primary: COGNITIVE_PATTERNS.SYSTEMS,
-    secondary: COGNITIVE_PATTERNS.CONVERGENT,
-    learningRate: 0.4,
-    momentum: 0.35,
-    networkLayers: [80, 160, 80, 40],
-    activationFunction: 'sigmoid'
-  },
-  coordinator: {
-    primary: COGNITIVE_PATTERNS.SYSTEMS,
-    secondary: COGNITIVE_PATTERNS.CRITICAL,
-    learningRate: 0.55,
-    momentum: 0.3,
-    networkLayers: [112, 224, 112, 56],
-    activationFunction: 'relu'
-  }
-};
-
-/**
- * Neural Network wrapper for agent cognitive processing
- */
-class NeuralNetwork {
-  constructor(config, memoryOptimizer = null) {
-    this.config = config;
-    this.layers = config.networkLayers;
-    this.activationFunction = config.activationFunction;
-    this.learningRate = config.learningRate;
-    this.momentum = config.momentum;
-    this.memoryOptimizer = memoryOptimizer;
-    
-    // Memory-optimized storage
-    this.weights = [];
-    this.biases = [];
-    this.previousWeightDeltas = [];
-    this.memoryAllocations = [];
-    
-    this._initializeNetwork();
-  }
-
-  _initializeNetwork() {
-    // Initialize weights and biases between layers with memory optimization
-    for (let i = 0; i < this.layers.length - 1; i++) {
-      const inputSize = this.layers[i];
-      const outputSize = this.layers[i + 1];
-      
-      // Xavier/Glorot initialization
-      const limit = Math.sqrt(6 / (inputSize + outputSize));
-      
-      // Try to allocate from memory pool if available
-      if (this.memoryOptimizer && this.memoryOptimizer.isPoolInitialized()) {
-        const weightSize = outputSize * inputSize * 4; // 4 bytes per float32
-        const biasSize = outputSize * 4;
-        
-        const weightAlloc = this.memoryOptimizer.allocateFromPool('weights', weightSize, this.config.cognitivePattern || 'default');
-        const biasAlloc = this.memoryOptimizer.allocateFromPool('weights', biasSize, this.config.cognitivePattern || 'default');
-        
-        if (weightAlloc && biasAlloc) {
-          this.memoryAllocations.push(weightAlloc, biasAlloc);
-        }
-      }
-      
-      // Create matrices (in optimized implementation, these would use pooled memory)
-      this.weights[i] = this._createMatrix(outputSize, inputSize, -limit, limit);
-      this.biases[i] = this._createVector(outputSize, -0.1, 0.1);
-      this.previousWeightDeltas[i] = this._createMatrix(outputSize, inputSize, 0, 0);
-    }
-  }
-
-  _createMatrix(rows, cols, min, max) {
-    const matrix = [];
-    for (let i = 0; i < rows; i++) {
-      matrix[i] = [];
-      for (let j = 0; j < cols; j++) {
-        matrix[i][j] = Math.random() * (max - min) + min;
-      }
-    }
-    return matrix;
-  }
-
-  _createVector(size, min, max) {
-    const vector = [];
-    for (let i = 0; i < size; i++) {
-      vector[i] = Math.random() * (max - min) + min;
-    }
-    return vector;
-  }
-
-  _activation(x, derivative = false) {
-    switch (this.activationFunction) {
-      case 'sigmoid':
-        if (derivative) {
-          const sig = 1 / (1 + Math.exp(-x));
-          return sig * (1 - sig);
-        }
-        return 1 / (1 + Math.exp(-x));
-      
-      case 'tanh':
-        if (derivative) {
-          const tanh = Math.tanh(x);
-          return 1 - tanh * tanh;
-        }
-        return Math.tanh(x);
-      
-      case 'relu':
-        if (derivative) {
-          return x > 0 ? 1 : 0;
-        }
-        return Math.max(0, x);
-      
-      default:
-        return x;
-    }
-  }
-
-  forward(input) {
-    let activations = [input];
-    let currentInput = input;
-
-    // Forward propagation through layers
-    for (let i = 0; i < this.weights.length; i++) {
-      const weights = this.weights[i];
-      const biases = this.biases[i];
-      const output = [];
-
-      for (let j = 0; j < weights.length; j++) {
-        let sum = biases[j];
-        for (let k = 0; k < currentInput.length; k++) {
-          sum += weights[j][k] * currentInput[k];
-        }
-        output[j] = this._activation(sum);
-      }
-
-      activations.push(output);
-      currentInput = output;
-    }
-
-    return {
-      output: currentInput,
-      activations: activations
-    };
-  }
-
-  train(input, target, learningRate = null) {
-    const lr = learningRate || this.learningRate;
-    const { activations } = this.forward(input);
-    
-    // Backward propagation
-    const errors = [];
-    const output = activations[activations.length - 1];
-    
-    // Calculate output layer error
-    const outputError = [];
-    for (let i = 0; i < output.length; i++) {
-      outputError[i] = (target[i] - output[i]) * this._activation(output[i], true);
-    }
-    errors.unshift(outputError);
-    
-    // Backpropagate errors
-    for (let i = this.weights.length - 1; i > 0; i--) {
-      const layerError = [];
-      const weights = this.weights[i];
-      const prevError = errors[0];
-      
-      for (let j = 0; j < this.weights[i - 1].length; j++) {
-        let error = 0;
-        for (let k = 0; k < weights.length; k++) {
-          error += weights[k][j] * prevError[k];
-        }
-        layerError[j] = error * this._activation(activations[i][j], true);
-      }
-      errors.unshift(layerError);
-    }
-    
-    // Update weights and biases
-    for (let i = 0; i < this.weights.length; i++) {
-      const weights = this.weights[i];
-      const biases = this.biases[i];
-      const layerError = errors[i + 1];
-      const layerInput = activations[i];
-      
-      for (let j = 0; j < weights.length; j++) {
-        // Update bias
-        biases[j] += lr * layerError[j];
-        
-        // Update weights with momentum
-        for (let k = 0; k < weights[j].length; k++) {
-          const delta = lr * layerError[j] * layerInput[k];
-          const momentumDelta = this.momentum * this.previousWeightDeltas[i][j][k];
-          weights[j][k] += delta + momentumDelta;
-          this.previousWeightDeltas[i][j][k] = delta;
-        }
-      }
-    }
-    
-    return output;
-  }
-
-  save() {
-    return {
-      config: this.config,
-      weights: this.weights,
-      biases: this.biases
-    };
-  }
-
-  load(data) {
-    this.weights = data.weights;
-    this.biases = data.biases;
-  }
-}
-
-/**
- * Neural Agent class that enhances base agents with neural network capabilities
- */
-class NeuralAgent extends EventEmitter {
-  constructor(agent, agentType, memoryOptimizer = null) {
-    super();
-    this.agent = agent;
-    this.agentType = agentType;
-    this.cognitiveProfile = AGENT_COGNITIVE_PROFILES[agentType];
-    this.memoryOptimizer = memoryOptimizer || new MemoryOptimizer();
-    
-    // Add cognitive pattern to neural network config for memory optimization
-    const networkConfig = {
-      ...this.cognitiveProfile,
-      cognitivePattern: this.cognitiveProfile.primary
-    };
-    
-    // Initialize neural network with memory optimizer
-    this.neuralNetwork = new NeuralNetwork(networkConfig, this.memoryOptimizer);
-    
-    // Learning history for feedback loops
-    this.learningHistory = [];
-    this.taskHistory = [];
-    this.performanceMetrics = {
-      accuracy: 0,
-      speed: 0,
-      creativity: 0,
-      efficiency: 0,
-      memoryEfficiency: 0
-    };
-    
-    // Cognitive state
-    this.cognitiveState = {
-      attention: 1.0,
-      fatigue: 0.0,
-      confidence: 0.5,
-      exploration: 0.5
-    };
-    
-    // Track memory usage
-    this.memoryUsage = {
-      baseline: 0,
-      current: 0,
-      peak: 0
-    };
-    
-    this._initializeMemoryTracking();
-  }
-
-  /**
-   * Process task through neural network for intelligent routing
-   */
-  async analyzeTask(task) {
-    // Convert task to neural input vector
-    const inputVector = this._taskToVector(task);
-    
-    // Get neural network prediction
-    const { output } = this.neuralNetwork.forward(inputVector);
-    
-    // Interpret output for task routing
-    const analysis = {
-      complexity: output[0],
-      urgency: output[1],
-      creativity: output[2],
-      dataIntensity: output[3],
-      collaborationNeeded: output[4],
-      confidence: output[5]
-    };
-    
-    // Apply cognitive pattern influence
-    this._applyCognitivePattern(analysis);
-    
-    return analysis;
-  }
-
-  /**
-   * Execute task with neural enhancement
-   */
-  async executeTask(task) {
-    const startTime = Date.now();
-    
-    // Analyze task
-    const analysis = await this.analyzeTask(task);
-    
-    // Adjust cognitive state based on task
-    this._updateCognitiveState(analysis);
-    
-    // Execute base agent task
-    const result = await this.agent.execute({
-      ...task,
-      neuralAnalysis: analysis,
-      cognitiveState: this.cognitiveState
-    });
-    
-    // Calculate performance
-    const executionTime = Date.now() - startTime;
-    const performance = this._calculatePerformance(task, result, executionTime);
-    
-    // Learn from the experience
-    await this._learnFromExecution(task, result, performance);
-    
-    // Emit events for monitoring
-    this.emit('taskCompleted', {
-      task,
-      result,
-      performance,
-      cognitiveState: this.cognitiveState
-    });
-    
-    return result;
-  }
-
-  /**
-   * Convert task to neural network input vector
-   */
-  _taskToVector(task) {
-    const vector = [];
-    
-    // Task description features (simplified for example)
-    const description = task.description || '';
-    vector.push(
-      description.length / 1000,                    // Length normalized
-      (description.match(/\b\w+\b/g) || []).length / 100, // Word count
-      (description.match(/[A-Z]/g) || []).length / description.length, // Capitalization ratio
-      (description.match(/[0-9]/g) || []).length / description.length  // Numeric ratio
-    );
-    
-    // Task metadata
-    const priorityMap = { low: 0.2, medium: 0.5, high: 0.8, critical: 1.0 };
-    vector.push(priorityMap[task.priority] || 0.5);
-    
-    // Dependencies
-    vector.push(Math.min(task.dependencies?.length || 0, 10) / 10);
-    
-    // Historical performance on similar tasks
-    const similarTasks = this._findSimilarTasks(task);
-    if (similarTasks.length > 0) {
-      const avgPerformance = similarTasks.reduce((sum, t) => sum + t.performance.overall, 0) / similarTasks.length;
-      vector.push(avgPerformance);
-    } else {
-      vector.push(0.5); // Neutral if no history
-    }
-    
-    // Current cognitive state influence
-    vector.push(
-      this.cognitiveState.attention,
-      this.cognitiveState.fatigue,
-      this.cognitiveState.confidence,
-      this.cognitiveState.exploration
-    );
-    
-    // Pad or truncate to expected input size
-    const inputSize = this.neuralNetwork.layers[0];
-    while (vector.length < inputSize) {
-      vector.push(0);
-    }
-    return vector.slice(0, inputSize);
-  }
-
-  /**
-   * Apply cognitive pattern to analysis
-   */
-  _applyCognitivePattern(analysis) {
-    const primary = this.cognitiveProfile.primary;
-    const secondary = this.cognitiveProfile.secondary;
-    
-    switch (primary) {
-      case COGNITIVE_PATTERNS.CONVERGENT:
-        analysis.complexity *= 0.9;      // Simplify through focus
-        analysis.confidence *= 1.1;      // Higher confidence in solutions
-        break;
-      
-      case COGNITIVE_PATTERNS.DIVERGENT:
-        analysis.creativity *= 1.2;      // Boost creative requirements
-        analysis.exploration = 0.8;      // High exploration tendency
-        break;
-      
-      case COGNITIVE_PATTERNS.LATERAL:
-        analysis.creativity *= 1.15;     // Enhance creative thinking
-        analysis.complexity *= 1.05;     // See hidden complexity
-        break;
-      
-      case COGNITIVE_PATTERNS.SYSTEMS:
-        analysis.collaborationNeeded *= 1.2; // See interconnections
-        analysis.dataIntensity *= 1.1;       // Process more context
-        break;
-      
-      case COGNITIVE_PATTERNS.CRITICAL:
-        analysis.confidence *= 0.9;      // More cautious
-        analysis.complexity *= 1.1;      // See more edge cases
-        break;
-      
-      case COGNITIVE_PATTERNS.ABSTRACT:
-        analysis.complexity *= 0.95;     // Simplify through abstraction
-        analysis.creativity *= 1.05;     // Abstract thinking is creative
-        break;
-    }
-    
-    // Apply secondary pattern with lesser influence
-    this._applySecondaryPattern(analysis, secondary);
-  }
-
-  /**
-   * Update cognitive state based on task execution
-   */
-  _updateCognitiveState(analysis) {
-    // Fatigue increases with complexity
-    this.cognitiveState.fatigue = Math.min(
-      this.cognitiveState.fatigue + analysis.complexity * 0.1,
-      1.0
-    );
-    
-    // Attention decreases with fatigue
-    this.cognitiveState.attention = Math.max(
-      1.0 - this.cognitiveState.fatigue * 0.5,
-      0.3
-    );
-    
-    // Confidence adjusts based on recent performance
-    if (this.learningHistory.length > 0) {
-      const recentPerformance = this.learningHistory.slice(-5)
-        .reduce((sum, h) => sum + h.performance, 0) / Math.min(this.learningHistory.length, 5);
-      this.cognitiveState.confidence = 0.3 + recentPerformance * 0.7;
-    }
-    
-    // Exploration vs exploitation balance
-    this.cognitiveState.exploration = 0.2 + (1.0 - this.cognitiveState.confidence) * 0.6;
-  }
-
-  /**
-   * Calculate performance metrics
-   */
-  _calculatePerformance(task, result, executionTime) {
-    const performance = {
-      speed: Math.max(0, 1 - (executionTime / 60000)), // Normalize to 1 minute
-      accuracy: result.success ? 0.8 : 0.2,
-      creativity: 0.5, // Default, should be evaluated based on result
-      efficiency: 0.5,
-      overall: 0.5
-    };
-    
-    // Adjust based on result quality indicators
-    if (result.metrics) {
-      if (result.metrics.linesOfCode) {
-        performance.efficiency = Math.min(1.0, 100 / result.metrics.linesOfCode);
-      }
-      if (result.metrics.testsPass) {
-        performance.accuracy = result.metrics.testsPass;
-      }
-    }
-    
-    // Calculate overall performance
-    performance.overall = (
-      performance.speed * 0.2 +
-      performance.accuracy * 0.4 +
-      performance.creativity * 0.2 +
-      performance.efficiency * 0.2
-    );
-    
-    return performance;
-  }
-
-  /**
-   * Learn from task execution
-   */
-  async _learnFromExecution(task, result, performance) {
-    // Prepare training data
-    const input = this._taskToVector(task);
-    const target = [
-      performance.overall,
-      performance.speed,
-      performance.accuracy,
-      performance.creativity,
-      performance.efficiency,
-      result.success ? 1.0 : 0.0
-    ];
-    
-    // Train neural network
-    this.neuralNetwork.train(input, target);
-    
-    // Store in learning history
-    this.learningHistory.push({
-      timestamp: Date.now(),
-      task: task.id,
-      performance: performance.overall,
-      input,
-      target
-    });
-    
-    // Keep history size manageable
-    if (this.learningHistory.length > 1000) {
-      this.learningHistory = this.learningHistory.slice(-500);
-    }
-    
-    // Update performance metrics
-    this._updatePerformanceMetrics(performance);
-    
-    // Emit learning event
-    this.emit('learning', {
-      task: task.id,
-      performance,
-      networkState: this.neuralNetwork.save()
-    });
-  }
-
-  /**
-   * Update overall performance metrics
-   */
-  _updatePerformanceMetrics(performance) {
-    const alpha = 0.1; // Learning rate for exponential moving average
-    
-    this.performanceMetrics.accuracy = 
-      (1 - alpha) * this.performanceMetrics.accuracy + alpha * performance.accuracy;
-    this.performanceMetrics.speed = 
-      (1 - alpha) * this.performanceMetrics.speed + alpha * performance.speed;
-    this.performanceMetrics.creativity = 
-      (1 - alpha) * this.performanceMetrics.creativity + alpha * performance.creativity;
-    this.performanceMetrics.efficiency = 
-      (1 - alpha) * this.performanceMetrics.efficiency + alpha * performance.efficiency;
-    
-    // Calculate memory efficiency based on task completion vs memory usage
-    const memoryRatio = this.memoryUsage.baseline / this.getCurrentMemoryUsage();
-    const taskEfficiency = performance.overall;
-    this.performanceMetrics.memoryEfficiency = 
-      (1 - alpha) * this.performanceMetrics.memoryEfficiency + alpha * (memoryRatio * taskEfficiency);
-  }
-
-  /**
-   * Find similar tasks from history
-   */
-  _findSimilarTasks(task, limit = 5) {
-    if (this.taskHistory.length === 0) return [];
-    
-    // Simple similarity based on task properties
-    const similarities = this.taskHistory.map(historicalTask => {
-      let similarity = 0;
-      
-      // Priority match
-      if (historicalTask.task.priority === task.priority) similarity += 0.3;
-      
-      // Description similarity (simple word overlap)
-      const currentWords = new Set((task.description || '').toLowerCase().split(/\s+/));
-      const historicalWords = new Set((historicalTask.task.description || '').toLowerCase().split(/\s+/));
-      const intersection = new Set([...currentWords].filter(x => historicalWords.has(x)));
-      const union = new Set([...currentWords, ...historicalWords]);
-      if (union.size > 0) {
-        similarity += 0.7 * (intersection.size / union.size);
-      }
-      
-      return {
-        task: historicalTask,
-        similarity
-      };
-    });
-    
-    // Return top similar tasks
-    return similarities
-      .sort((a, b) => b.similarity - a.similarity)
-      .slice(0, limit)
-      .filter(s => s.similarity > 0.3)
-      .map(s => s.task);
-  }
-
-  /**
-   * Apply secondary cognitive pattern
-   */
-  _applySecondaryPattern(analysis, pattern) {
-    const influence = 0.5; // Secondary patterns have less influence
-    
-    switch (pattern) {
-      case COGNITIVE_PATTERNS.CONVERGENT:
-        analysis.complexity *= (1 - influence * 0.1);
-        analysis.confidence *= (1 + influence * 0.1);
-        break;
-      
-      case COGNITIVE_PATTERNS.DIVERGENT:
-        analysis.creativity *= (1 + influence * 0.2);
-        break;
-      
-      case COGNITIVE_PATTERNS.LATERAL:
-        analysis.creativity *= (1 + influence * 0.15);
-        break;
-      
-      case COGNITIVE_PATTERNS.SYSTEMS:
-        analysis.collaborationNeeded *= (1 + influence * 0.2);
-        break;
-      
-      case COGNITIVE_PATTERNS.CRITICAL:
-        analysis.confidence *= (1 - influence * 0.1);
-        break;
-      
-      case COGNITIVE_PATTERNS.ABSTRACT:
-        analysis.complexity *= (1 - influence * 0.05);
-        break;
-    }
-  }
-
-  /**
-   * Rest the agent to reduce fatigue
-   */
-  rest(duration = 1000) {
-    return new Promise((resolve) => {
-      setTimeout(async () => {
-        this.cognitiveState.fatigue = Math.max(0, this.cognitiveState.fatigue - 0.3);
-        this.cognitiveState.attention = Math.min(1.0, this.cognitiveState.attention + 0.2);
-        
-        // Perform garbage collection on memory pools during rest
-        if (this.memoryOptimizer && this.memoryOptimizer.isPoolInitialized()) {
-          const collected = await this.memoryOptimizer.garbageCollect();
-          if (collected > 0) {
-            // Recalculate memory usage after GC
-            const patternConfig = PATTERN_MEMORY_CONFIG[this.cognitiveProfile.primary];
-            this.memoryUsage.current = patternConfig.baseMemory * (1 - patternConfig.poolSharing * 0.5);
-          }
-        }
-        
-        resolve();
-      }, duration);
-    });
-  }
-
-  /**
-   * Initialize memory tracking for the agent
-   */
-  _initializeMemoryTracking() {
-    const patternConfig = PATTERN_MEMORY_CONFIG[this.cognitiveProfile.primary] || PATTERN_MEMORY_CONFIG.convergent;
-    this.memoryUsage.baseline = patternConfig.baseMemory;
-    this.memoryUsage.current = patternConfig.baseMemory;
-    
-    // Initialize memory pools if not already done
-    if (!this.memoryOptimizer.isPoolInitialized()) {
-      this.memoryOptimizer.initializePools().then(() => {
-        // Recalculate memory usage with pooling
-        this.memoryUsage.current = patternConfig.baseMemory * (1 - patternConfig.poolSharing * 0.5);
-      });
-    }
-  }
-  
-  /**
-   * Get current memory usage for this agent
-   */
-  getCurrentMemoryUsage() {
-    const patternConfig = PATTERN_MEMORY_CONFIG[this.cognitiveProfile.primary] || PATTERN_MEMORY_CONFIG.convergent;
-    let memoryUsage = this.memoryUsage.current;
-    
-    // Adjust based on current activity
-    if (this.cognitiveState.fatigue > 0.5) {
-      memoryUsage *= 1.1; // 10% more memory when fatigued
-    }
-    
-    if (this.taskHistory.length > 100) {
-      memoryUsage *= 1.05; // 5% more for large history
-    }
-    
-    // Update peak if necessary
-    if (memoryUsage > this.memoryUsage.peak) {
-      this.memoryUsage.peak = memoryUsage;
-    }
-    
-    return memoryUsage;
-  }
-  
-  /**
-   * Get agent status including neural state
-   */
-  getStatus() {
-    return {
-      ...this.agent,
-      neuralState: {
-        cognitiveProfile: this.cognitiveProfile,
-        cognitiveState: this.cognitiveState,
-        performanceMetrics: this.performanceMetrics,
-        learningHistory: this.learningHistory.length,
-        taskHistory: this.taskHistory.length,
-        memoryUsage: {
-          current: this.getCurrentMemoryUsage().toFixed(0) + ' MB',
-          baseline: this.memoryUsage.baseline.toFixed(0) + ' MB',
-          peak: this.memoryUsage.peak.toFixed(0) + ' MB',
-          efficiency: this.performanceMetrics.memoryEfficiency.toFixed(2)
-        }
-      }
-    };
-  }
-
-  /**
-   * Save neural state for persistence
-   */
-  saveNeuralState() {
-    return {
-      agentType: this.agentType,
-      neuralNetwork: this.neuralNetwork.save(),
-      cognitiveState: this.cognitiveState,
-      performanceMetrics: this.performanceMetrics,
-      learningHistory: this.learningHistory.slice(-100), // Keep recent history
-      taskHistory: this.taskHistory.slice(-100)
-    };
-  }
-
-  /**
-   * Load neural state from saved data
-   */
-  loadNeuralState(data) {
-    if (data.neuralNetwork) {
-      this.neuralNetwork.load(data.neuralNetwork);
-    }
-    if (data.cognitiveState) {
-      this.cognitiveState = data.cognitiveState;
-    }
-    if (data.performanceMetrics) {
-      this.performanceMetrics = data.performanceMetrics;
-    }
-    if (data.learningHistory) {
-      this.learningHistory = data.learningHistory;
-    }
-    if (data.taskHistory) {
-      this.taskHistory = data.taskHistory;
-    }
-  }
-}
-
-/**
- * Neural Agent Factory
- */
-class NeuralAgentFactory {
-  static memoryOptimizer = null;
-  
-  static async initializeFactory() {
-    if (!this.memoryOptimizer) {
-      this.memoryOptimizer = new MemoryOptimizer();
-      await this.memoryOptimizer.initializePools();
-    }
-  }
-  
-  static createNeuralAgent(baseAgent, agentType) {
-    if (!AGENT_COGNITIVE_PROFILES[agentType]) {
-      throw new Error(`Unknown agent type: ${agentType}`);
-    }
-    
-    // Use shared memory optimizer for all agents
-    return new NeuralAgent(baseAgent, agentType, this.memoryOptimizer);
-  }
-
-  static getCognitiveProfiles() {
-    return AGENT_COGNITIVE_PROFILES;
-  }
-
-  static getCognitivePatterns() {
-    return COGNITIVE_PATTERNS;
-  }
-}
-
-// Lazy load to avoid circular dependency
-setImmediate(() => {
-  import('./neural.js').then(neural => {
-    MemoryOptimizer = neural.MemoryOptimizer;
-    PATTERN_MEMORY_CONFIG = neural.PATTERN_MEMORY_CONFIG;
-  });
-});
-
-export {
-  NeuralAgent,
-  NeuralAgentFactory,
-  NeuralNetwork,
-  COGNITIVE_PATTERNS,
-  AGENT_COGNITIVE_PROFILES
-=======
 /**
  * Neural Agent Module - Integrates ruv-FANN neural network capabilities
  * into agent processing for cognitive diversity and learning
@@ -1651,5 +827,4 @@
   NeuralNetwork,
   COGNITIVE_PATTERNS,
   AGENT_COGNITIVE_PROFILES,
->>>>>>> 693b6918
 };
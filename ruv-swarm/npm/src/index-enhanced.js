/**
 * Enhanced RuvSwarm Main Class
 * Provides full WASM capabilities with progressive loading,
 * neural networks, forecasting, and swarm orchestration
 */

import { WasmModuleLoader } from './wasm-loader.js';
import { SwarmPersistencePooled } from './persistence-pooled.js';
import { getContainer } from './singleton-container.js';
// import { NeuralAgentFactory } from './neural-agent.js';
// import path from 'path';
// import fs from 'fs';

class RuvSwarm {
  constructor() {
    this.wasmLoader = new WasmModuleLoader();
    this.persistence = null;
    this.activeSwarms = new Map();
    this.globalAgents = new Map();
    this.isInitialized = false;
    this.metrics = {
      totalSwarms: 0,
      totalAgents: 0,
      totalTasks: 0,
      memoryUsage: 0,
      performance: {},
    };
    this.features = {
      neural_networks: false,
      forecasting: false,
      cognitive_diversity: false,
      simd_support: false,
    };
  }

  /**
   * Cleanup method for proper resource disposal
   */
  destroy() {
    console.error('🧹 Cleaning up RuvSwarm instance...');

    // Terminate all active swarms
    for (const swarm of this.activeSwarms.values()) {
      if (typeof swarm.terminate === 'function') {
        swarm.terminate();
      }
    }

    this.activeSwarms.clear();
    this.globalAgents.clear();

    // Cleanup persistence
    if (this.persistence && typeof this.persistence.close === 'function') {
      this.persistence.close();
    }

    // Cleanup WASM loader
    if (this.wasmLoader && typeof this.wasmLoader.cleanup === 'function') {
      this.wasmLoader.cleanup();
    }

    this.isInitialized = false;
  }

  static async initialize(options = {}) {
    const container = getContainer();

    // Register RuvSwarm factory if not already registered
    if (!container.has('RuvSwarm')) {
      container.register('RuvSwarm', () => new RuvSwarm(), {
        singleton: true,
        lazy: false,
      });
    }

    // Get or create singleton instance through container
    const instance = container.get('RuvSwarm');

    const {
      // wasmPath = './wasm',
      loadingStrategy = 'progressive',
      enablePersistence = true,
      enableNeuralNetworks = true,
      enableForecasting = false,
      useSIMD = true,
      debug = false,
    } = options;

    // Check if already initialized through container
    if (instance.isInitialized) {
      if (debug) {
        console.error('[DEBUG] RuvSwarm already initialized through container');
      }
      return instance;
    }

<<<<<<< HEAD
    console.error('🧠 Initializing ruv-swarm with WASM capabilities...');
=======
    // Minimal loading for fast startup
    if (loadingStrategy === 'minimal') {
      if (debug) {
        console.log('[DEBUG] Using minimal loading strategy for fast startup');
      }
      console.log('⚡ Fast-initializing ruv-swarm (minimal mode)...');
      instance.isInitialized = true;
      instance.features.simd_support = false; // Skip SIMD detection for speed
      return instance;
    }

    console.log('🧠 Initializing ruv-swarm with WASM capabilities...');
>>>>>>> 5696964a

    try {
      // Initialize WASM modules (skip for minimal loading)
      if (loadingStrategy !== 'minimal') {
        await instance.wasmLoader.initialize(loadingStrategy);
      }

      // Detect and enable features (skip for minimal loading)
      if (loadingStrategy !== 'minimal') {
        await instance.detectFeatures(useSIMD);
      }

      // Initialize pooled persistence if enabled
      if (enablePersistence) {
        try {
          // Configure pool settings based on environment or defaults
          const poolOptions = {
            maxReaders: parseInt(process.env.POOL_MAX_READERS) || 6,
            maxWorkers: parseInt(process.env.POOL_MAX_WORKERS) || 3,
            mmapSize: parseInt(process.env.POOL_MMAP_SIZE) || 268435456, // 256MB
            cacheSize: parseInt(process.env.POOL_CACHE_SIZE) || -64000, // 64MB
            enableBackup: process.env.POOL_ENABLE_BACKUP === 'true',
            healthCheckInterval: 60000, // 1 minute
          };
          
          instance.persistence = new SwarmPersistencePooled(undefined, poolOptions);
          await instance.persistence.initialize();
<<<<<<< HEAD
          console.error('💾 High-availability pooled persistence layer initialized');
          console.error(`📊 Pool configuration: ${poolOptions.maxReaders} readers, ${poolOptions.maxWorkers} workers`);
=======
          console.log('[INFO] Pooled persistence layer initialized successfully');
          if (debug) {
            console.log(`[DEBUG] Pool configuration: ${poolOptions.maxReaders} readers, ${poolOptions.maxWorkers} workers`);
          }
>>>>>>> 5696964a
        } catch (error) {
          console.error('⚠️ Pooled persistence not available:', error.message);
          instance.persistence = null;
        }
      } else {
        if (debug) {
          console.log('[DEBUG] Persistence disabled for fast startup');
        }
      }

      // Pre-load neural networks if enabled
      if (enableNeuralNetworks && loadingStrategy !== 'minimal') {
        try {
          await instance.wasmLoader.loadModule('neural');
          instance.features.neural_networks = true;
<<<<<<< HEAD
          console.error('🧠 Neural network capabilities loaded');
        } catch (error) {
          console.error('⚠️ Neural network module not available:', error.message);
=======
          if (debug) {
            console.log('[DEBUG] Neural network capabilities loaded');
          }
        } catch (error) {
          if (debug) {
            console.warn('⚠️ Neural network module not available:', error.message);
          }
>>>>>>> 5696964a
          instance.features.neural_networks = false;
        }
      }

      // Pre-load forecasting if enabled
      if (enableForecasting && enableNeuralNetworks && loadingStrategy !== 'minimal') {
        try {
          await instance.wasmLoader.loadModule('forecasting');
          instance.features.forecasting = true;
<<<<<<< HEAD
          console.error('📈 Forecasting capabilities loaded');
        } catch (error) {
          console.error('⚠️ Forecasting module not available:', error.message);
=======
          if (debug) {
            console.log('[DEBUG] Forecasting capabilities loaded');
          }
        } catch (error) {
          if (debug) {
            console.warn('⚠️ Forecasting module not available:', error.message);
          }
>>>>>>> 5696964a
          instance.features.forecasting = false;
        }
      }

<<<<<<< HEAD
      console.error('✅ ruv-swarm initialized successfully');
      console.error('📊 Features:', instance.features);
=======
      if (loadingStrategy !== 'minimal') {
        console.log('✅ ruv-swarm initialized successfully');
        if (debug) {
          console.log('📊 Features:', instance.features);
        }
      }
>>>>>>> 5696964a

      // Mark as initialized
      instance.isInitialized = true;

      return instance;
    } catch (error) {
      console.error('❌ Failed to initialize ruv-swarm:', error);
      throw error;
    }
  }

  async detectFeatures(useSIMD = true) {
    try {
      // Load core module to detect basic features
      const coreModule = await this.wasmLoader.loadModule('core');

      // Detect SIMD support
      if (useSIMD) {
        this.features.simd_support = RuvSwarm.detectSIMDSupport();
      }

      // Check if core module has the expected exports
      if (coreModule.exports) {
        // Check for neural network support
        this.features.neural_networks = true; // Will be validated when module loads

        // Check for cognitive diversity support
        this.features.cognitive_diversity = true; // Default enabled
      }

      console.error('🔍 Feature detection complete');
    } catch (error) {
      console.error('⚠️ Feature detection failed:', error.message);
    }
  }

  async createSwarm(config) {
    const {
      id = null, // Allow existing ID for persistence loading
      name = 'default-swarm',
      topology = 'mesh',
      strategy = 'balanced',
      maxAgents = 10,
      enableCognitiveDiversity = true,
      // enableNeuralAgents = true,
    } = config;

    // Ensure core module is loaded
    const coreModule = await this.wasmLoader.loadModule('core');

    // Create swarm configuration
    const swarmConfig = {
      name,
      topology_type: topology,
      max_agents: maxAgents,
      enable_cognitive_diversity: enableCognitiveDiversity && this.features.cognitive_diversity,
    };

    // Use the core module exports to create swarm
    let wasmSwarm;
    if (coreModule.exports && coreModule.exports.RuvSwarm) {
      try {
        wasmSwarm = new coreModule.exports.RuvSwarm();
        // Store swarm config - use existing ID if provided
        wasmSwarm.id = id || `swarm-${Date.now()}`;
        wasmSwarm.name = name;
        wasmSwarm.config = swarmConfig;
      } catch (error) {
        console.error('Failed to create WASM swarm:', error.message);
        // Fallback to JavaScript implementation
        wasmSwarm = {
          id: id || `swarm-${Date.now()}`,
          name,
          config: swarmConfig,
          agents: new Map(),
          tasks: new Map(),
        };
      }
    } else {
      // Fallback for placeholder or different module structure
      wasmSwarm = {
        id: id || `swarm-${Date.now()}`,
        name,
        config: swarmConfig,
        agents: new Map(),
        tasks: new Map(),
      };
    }

    // Create JavaScript wrapper
    const swarm = new Swarm(wasmSwarm.id || wasmSwarm.name, wasmSwarm, this);

    // Persist swarm if persistence is enabled and this is a new swarm
    if (this.persistence && !id) {
      try {
        this.persistence.createSwarm({
          id: swarm.id,
          name,
          topology,
          strategy,
          maxAgents,
          created: new Date().toISOString(),
        });
      } catch (error) {
        if (!error.message.includes('UNIQUE constraint failed')) {
          console.error('Failed to persist swarm:', error.message);
        }
      }
    }

    this.activeSwarms.set(swarm.id, swarm);
    this.metrics.totalSwarms++;

    console.error(`🐝 Created swarm: ${name} (${swarm.id})`);
    return swarm;
  }

  async getSwarmStatus(swarmId, detailed = false) {
    const swarm = this.activeSwarms.get(swarmId);
    if (!swarm) {
      throw new Error(`Swarm not found: ${swarmId}`);
    }

    return swarm.getStatus(detailed);
  }

  async getAllSwarms() {
    const swarms = [];
    for (const [id, swarm] of this.activeSwarms) {
      swarms.push({
        id,
        status: await swarm.getStatus(false),
      });
    }
    return swarms;
  }

  async getGlobalMetrics() {
    this.metrics.memoryUsage = this.wasmLoader.getTotalMemoryUsage();

    // Aggregate metrics from all swarms
    let totalAgents = 0;
    let totalTasks = 0;

    for (const swarm of this.activeSwarms.values()) {
      const status = await swarm.getStatus(false);
      totalAgents += status.agents?.total || 0;
      totalTasks += status.tasks?.total || 0;
    }

    this.metrics.totalAgents = totalAgents;
    this.metrics.totalTasks = totalTasks;
    this.metrics.totalSwarms = this.activeSwarms.size;

    return {
      ...this.metrics,
      features: this.features,
      wasm_modules: this.wasmLoader.getModuleStatus(),
      timestamp: new Date().toISOString(),
    };
  }

  /**
   * Legacy compatibility method for spawnAgent
   * Creates a default swarm if none exists and spawns an agent
   * @param {string} name - Agent name
   * @param {string} type - Agent type
   * @param {Object} options - Additional options
   * @returns {Promise<Agent>} The spawned agent
   */
  async spawnAgent(name, type = 'researcher', options = {}) {
    // Create a default swarm if none exists
    if (this.activeSwarms.size === 0) {
      await this.createSwarm({
        name: 'default-swarm',
        maxAgents: options.maxAgents || 10,
      });
    }

    // Get the first available swarm (or the default one we just created)
    const swarm = this.activeSwarms.values().next().value;
    
    return await swarm.spawnAgent(name, type, options);
  }

  // Feature detection helpers
  static detectSIMDSupport() {
    try {
      // Check for WebAssembly SIMD support using v128 type validation
      // This is more compatible across Node.js versions
      const simdTestModule = new Uint8Array([
        0x00, 0x61, 0x73, 0x6d, // WASM magic
        0x01, 0x00, 0x00, 0x00, // Version 1
        0x01, 0x05, 0x01, // Type section: 1 type
        0x60, 0x00, 0x01, 0x7b, // Function type: () -> v128 (SIMD type)
      ]);

      // If v128 type is supported, SIMD is available
      return WebAssembly.validate(simdTestModule);
    } catch {
      return false;
    }
  }

  static getVersion() {
    return '0.2.0'; // Enhanced version with full WASM capabilities
  }

  static getMemoryUsage() {
    if (typeof performance !== 'undefined' && performance.memory) {
      return {
        used: performance.memory.usedJSHeapSize,
        total: performance.memory.totalJSHeapSize,
        limit: performance.memory.jsHeapSizeLimit,
      };
    }
    return null;
  }

  static getRuntimeFeatures() {
    return {
      webassembly: typeof WebAssembly !== 'undefined',
      simd: RuvSwarm.detectSIMDSupport(),
      workers: typeof Worker !== 'undefined',
      shared_array_buffer: typeof SharedArrayBuffer !== 'undefined',
      bigint: typeof BigInt !== 'undefined',
    };
  }

  // Instance method that delegates to static method for API convenience
  detectSIMDSupport() {
    return RuvSwarm.detectSIMDSupport();
  }
}

// Enhanced Swarm wrapper class
class Swarm {
  constructor(id, wasmInstance, ruvSwarmInstance) {
    this.id = id;
    this.wasmSwarm = wasmInstance;
    this.ruvSwarm = ruvSwarmInstance;
    this.agents = new Map();
    this.tasks = new Map();
  }

  async spawn(config) {
    const {
      id = null, // Allow existing ID for persistence loading
      type = 'researcher',
      name = null,
      capabilities = null,
      enableNeuralNetwork = true,
    } = config;

    // Ensure neural networks are loaded if requested
    if (enableNeuralNetwork && this.ruvSwarm.features.neural_networks) {
      await this.ruvSwarm.wasmLoader.loadModule('neural');
    }

    const agentConfig = {
      agent_type: type,
      name: name || `${type}-${Date.now()}`,
      capabilities: capabilities || [],
      max_agents: 100, // Default limit
    };

    let result;
    if (this.wasmSwarm.spawn) {
      result = this.wasmSwarm.spawn(agentConfig);
    } else {
      // Fallback for placeholder - use existing ID if provided
      result = {
        agent_id: id || `agent-${Date.now()}`,
        name: agentConfig.name,
        type: agentConfig.agent_type,
        capabilities: agentConfig.capabilities,
        cognitive_pattern: 'adaptive',
        neural_network_id: enableNeuralNetwork ? `nn-${Date.now()}` : null,
      };
    }

    const agentId = id || result.agent_id || result.id;

    // Create JavaScript wrapper
    const agent = new Agent(agentId, result, this);
    this.agents.set(agentId, agent);

    // Persist agent if persistence is enabled and this is a new agent
    if (this.ruvSwarm.persistence && !id) {
      try {
        this.ruvSwarm.persistence.createAgent({
          id: agentId,
          swarmId: this.id,
          name: result.name,
          type,
          capabilities: result.capabilities,
          cognitive_pattern: result.cognitive_pattern,
          created: new Date().toISOString(),
        });
      } catch (error) {
        if (!error.message.includes('UNIQUE constraint failed')) {
          console.error('Failed to persist agent:', error.message);
        }
      }
    }

    console.error(`🤖 Spawned agent: ${result.name} (${type})`);
    return agent;
  }

  /**
   * Legacy compatibility method for spawnAgent
   * @param {string} name - Agent name
   * @param {string} type - Agent type
   * @param {Object} options - Additional options
   * @returns {Promise<Agent>} The spawned agent
   */
  async spawnAgent(name, type = 'researcher', options = {}) {
    return await this.spawn({
      name,
      type,
      ...options
    });
  }

  async orchestrate(taskConfig) {
    const {
      description,
      priority = 'medium',
      dependencies = [],
      maxAgents = null,
      estimatedDuration = null,
      requiredCapabilities = [],
    } = taskConfig;

    const config = {
      description,
      priority,
      dependencies,
      max_agents: maxAgents,
      estimated_duration_ms: estimatedDuration,
    };

    let result;
    if (this.wasmSwarm.orchestrate) {
      result = this.wasmSwarm.orchestrate(config);
    } else {
      // Enhanced fallback with proper agent assignment
      const availableAgents = this.selectAvailableAgents(requiredCapabilities, maxAgents);

      if (availableAgents.length === 0) {
        throw new Error('No agents available for task orchestration. Please spawn agents first.');
      }

      // Assign task to selected agents
      const assignedAgentIds = availableAgents.map(agent => agent.id);

      // Update agent status to busy
      for (const agent of availableAgents) {
        await agent.updateStatus('busy');
      }

      result = {
        task_id: `task-${Date.now()}`,
        task_description: description,
        description,
        status: 'orchestrated',
        assigned_agents: assignedAgentIds,
        priority,
        estimated_duration_ms: estimatedDuration,
        agent_selection_strategy: 'capability_and_load_based',
      };
    }

    const taskId = result.task_id || result.id;

    // Create JavaScript wrapper
    const task = new Task(taskId, result, this);
    this.tasks.set(taskId, task);

    // Persist task if persistence is enabled
    if (this.ruvSwarm.persistence) {
      await this.ruvSwarm.persistence.createTask({
        id: taskId,
        swarmId: this.id,
        description,
        priority,
        assigned_agents: result.assigned_agents,
        created: new Date().toISOString(),
      });
    }

    console.error(`📋 Orchestrated task: ${description} (${taskId}) - Assigned to ${result.assigned_agents.length} agents`);
    return task;
  }

  // Helper method to select available agents for task assignment
  selectAvailableAgents(requiredCapabilities = [], maxAgents = null) {
    const availableAgents = Array.from(this.agents.values()).filter(agent => {
      // Agent must be idle or active (not busy)
      if (agent.status === 'busy') {
        return false;
      }

      // Check if agent has required capabilities
      if (requiredCapabilities.length > 0) {
        const hasCapabilities = requiredCapabilities.some(capability =>
          agent.capabilities.includes(capability),
        );
        if (!hasCapabilities) {
          return false;
        }
      }

      return true;
    });

    // Apply maxAgents limit if specified
    if (maxAgents && maxAgents > 0) {
      return availableAgents.slice(0, maxAgents);
    }

    return availableAgents;
  }

  async getStatus(detailed = false) {
    if (this.wasmSwarm.get_status) {
      return this.wasmSwarm.get_status(detailed);
    }

    // Fallback status
    return {
      id: this.id,
      agents: {
        total: this.agents.size,
        active: Array.from(this.agents.values()).filter(a => a.status === 'active').length,
        idle: Array.from(this.agents.values()).filter(a => a.status === 'idle').length,
      },
      tasks: {
        total: this.tasks.size,
        pending: Array.from(this.tasks.values()).filter(t => t.status === 'pending').length,
        in_progress: Array.from(this.tasks.values()).filter(t => t.status === 'in_progress').length,
        completed: Array.from(this.tasks.values()).filter(t => t.status === 'completed').length,
      },
    };
  }

  async monitor(duration = 10000, interval = 1000) {
    if (this.wasmSwarm.monitor) {
      return this.wasmSwarm.monitor(duration, interval);
    }

    // Fallback monitoring
    console.error(`📊 Monitoring swarm ${this.id} for ${duration}ms...`);
    return {
      duration,
      interval,
      snapshots: [],
    };
  }

  async terminate() {
    console.error(`🛑 Terminating swarm: ${this.id}`);
    this.ruvSwarm.activeSwarms.delete(this.id);
  }
}

// Enhanced Agent wrapper class
class Agent {
  constructor(id, wasmResult, swarm) {
    this.id = id;
    this.name = wasmResult.name;
    this.type = wasmResult.type || wasmResult.agent_type;
    this.cognitivePattern = wasmResult.cognitive_pattern || 'adaptive';
    this.capabilities = wasmResult.capabilities || [];
    this.neuralNetworkId = wasmResult.neural_network_id;
    this.status = 'idle';
    this.swarm = swarm;
  }

  async execute(_task) {
    console.error(`🏃 Agent ${this.name} executing task`);
    this.status = 'busy';

    // Simulate task execution
    const result = {
      status: 'completed',
      result: 'Task execution placeholder',
      executionTime: 500,
    };

    this.status = 'idle';
    return result;
  }

  async getMetrics() {
    return {
      tasksCompleted: 0,
      averageExecutionTime: 0,
      successRate: 1.0,
      memoryUsage: 5.0,
    };
  }

  async updateStatus(status) {
    this.status = status;
    console.error(`📊 Agent ${this.name} status: ${status}`);
  }
}

// Enhanced Task wrapper class
class Task {
  constructor(id, wasmResult, swarm) {
    this.id = id;
    this.description = wasmResult.task_description || wasmResult.description;
    this.status = wasmResult.status || 'pending';
    this.assignedAgents = wasmResult.assigned_agents || [];
    this.result = null;
    this.swarm = swarm;
    this.startTime = null;
    this.endTime = null;
    this.progress = 0;

    // Start task execution if agents are assigned
    if (this.assignedAgents.length > 0 && this.status === 'orchestrated') {
      this.executeTask();
    }
  }

  async executeTask() {
    this.status = 'in_progress';
    this.startTime = Date.now();
    this.progress = 0.1;

    console.error(`🏃 Executing task: ${this.description} with ${this.assignedAgents.length} agents`);

    try {
      // Execute task with all assigned agents
      const agentResults = [];

      for (const agentId of this.assignedAgents) {
        const agent = this.swarm.agents.get(agentId);
        if (agent) {
          const agentResult = await agent.execute(this);
          agentResults.push({
            agentId,
            agentType: agent.type,
            result: agentResult,
          });
        }
        this.progress = Math.min(0.9, this.progress + (0.8 / this.assignedAgents.length));
      }

      // Aggregate results
      this.result = {
        task_id: this.id,
        description: this.description,
        agent_results: agentResults,
        execution_summary: {
          total_agents: this.assignedAgents.length,
          successful_executions: agentResults.filter(r => r.result.status === 'completed').length,
          execution_time_ms: Date.now() - this.startTime,
          average_agent_time_ms: agentResults.reduce((sum, r) => sum + (r.result.executionTime || 0), 0) / agentResults.length,
        },
      };

      this.status = 'completed';
      this.progress = 1.0;
      this.endTime = Date.now();

      // Mark agents as idle again
      for (const agentId of this.assignedAgents) {
        const agent = this.swarm.agents.get(agentId);
        if (agent) {
          await agent.updateStatus('idle');
        }
      }

      console.error(`✅ Task completed: ${this.description} (${this.endTime - this.startTime}ms`);

    } catch (error) {
      this.status = 'failed';
      this.result = {
        error: error.message,
        execution_time_ms: Date.now() - this.startTime,
      };

      // Mark agents as idle on failure too
      for (const agentId of this.assignedAgents) {
        const agent = this.swarm.agents.get(agentId);
        if (agent) {
          await agent.updateStatus('idle');
        }
      }

      console.error(`❌ Task failed: ${this.description} - ${error.message}`);
    }
  }

  async getStatus() {
    return {
      id: this.id,
      status: this.status,
      assignedAgents: this.assignedAgents,
      progress: this.progress,
      execution_time_ms: this.startTime ? (this.endTime || Date.now()) - this.startTime : 0,
    };
  }

  async getResults() {
    return this.result;
  }
}

// Import DAA service for comprehensive agent management
import { DAAService, daaService } from './daa-service.js';

export { RuvSwarm, Swarm, Agent, Task, DAAService, daaService };<|MERGE_RESOLUTION|>--- conflicted
+++ resolved
@@ -37,7 +37,7 @@
    * Cleanup method for proper resource disposal
    */
   destroy() {
-    console.error('🧹 Cleaning up RuvSwarm instance...');
+    console.log('🧹 Cleaning up RuvSwarm instance...');
 
     // Terminate all active swarms
     for (const swarm of this.activeSwarms.values()) {
@@ -89,14 +89,11 @@
     // Check if already initialized through container
     if (instance.isInitialized) {
       if (debug) {
-        console.error('[DEBUG] RuvSwarm already initialized through container');
+        console.log('[DEBUG] RuvSwarm already initialized through container');
       }
       return instance;
     }
 
-<<<<<<< HEAD
-    console.error('🧠 Initializing ruv-swarm with WASM capabilities...');
-=======
     // Minimal loading for fast startup
     if (loadingStrategy === 'minimal') {
       if (debug) {
@@ -109,7 +106,6 @@
     }
 
     console.log('🧠 Initializing ruv-swarm with WASM capabilities...');
->>>>>>> 5696964a
 
     try {
       // Initialize WASM modules (skip for minimal loading)
@@ -137,17 +133,12 @@
           
           instance.persistence = new SwarmPersistencePooled(undefined, poolOptions);
           await instance.persistence.initialize();
-<<<<<<< HEAD
-          console.error('💾 High-availability pooled persistence layer initialized');
-          console.error(`📊 Pool configuration: ${poolOptions.maxReaders} readers, ${poolOptions.maxWorkers} workers`);
-=======
           console.log('[INFO] Pooled persistence layer initialized successfully');
           if (debug) {
             console.log(`[DEBUG] Pool configuration: ${poolOptions.maxReaders} readers, ${poolOptions.maxWorkers} workers`);
           }
->>>>>>> 5696964a
         } catch (error) {
-          console.error('⚠️ Pooled persistence not available:', error.message);
+          console.warn('⚠️ Pooled persistence not available:', error.message);
           instance.persistence = null;
         }
       } else {
@@ -161,11 +152,6 @@
         try {
           await instance.wasmLoader.loadModule('neural');
           instance.features.neural_networks = true;
-<<<<<<< HEAD
-          console.error('🧠 Neural network capabilities loaded');
-        } catch (error) {
-          console.error('⚠️ Neural network module not available:', error.message);
-=======
           if (debug) {
             console.log('[DEBUG] Neural network capabilities loaded');
           }
@@ -173,7 +159,6 @@
           if (debug) {
             console.warn('⚠️ Neural network module not available:', error.message);
           }
->>>>>>> 5696964a
           instance.features.neural_networks = false;
         }
       }
@@ -183,11 +168,6 @@
         try {
           await instance.wasmLoader.loadModule('forecasting');
           instance.features.forecasting = true;
-<<<<<<< HEAD
-          console.error('📈 Forecasting capabilities loaded');
-        } catch (error) {
-          console.error('⚠️ Forecasting module not available:', error.message);
-=======
           if (debug) {
             console.log('[DEBUG] Forecasting capabilities loaded');
           }
@@ -195,22 +175,16 @@
           if (debug) {
             console.warn('⚠️ Forecasting module not available:', error.message);
           }
->>>>>>> 5696964a
           instance.features.forecasting = false;
         }
       }
 
-<<<<<<< HEAD
-      console.error('✅ ruv-swarm initialized successfully');
-      console.error('📊 Features:', instance.features);
-=======
       if (loadingStrategy !== 'minimal') {
         console.log('✅ ruv-swarm initialized successfully');
         if (debug) {
           console.log('📊 Features:', instance.features);
         }
       }
->>>>>>> 5696964a
 
       // Mark as initialized
       instance.isInitialized = true;
@@ -241,9 +215,9 @@
         this.features.cognitive_diversity = true; // Default enabled
       }
 
-      console.error('🔍 Feature detection complete');
+      console.log('🔍 Feature detection complete');
     } catch (error) {
-      console.error('⚠️ Feature detection failed:', error.message);
+      console.warn('⚠️ Feature detection failed:', error.message);
     }
   }
 
@@ -279,7 +253,7 @@
         wasmSwarm.name = name;
         wasmSwarm.config = swarmConfig;
       } catch (error) {
-        console.error('Failed to create WASM swarm:', error.message);
+        console.warn('Failed to create WASM swarm:', error.message);
         // Fallback to JavaScript implementation
         wasmSwarm = {
           id: id || `swarm-${Date.now()}`,
@@ -316,7 +290,7 @@
         });
       } catch (error) {
         if (!error.message.includes('UNIQUE constraint failed')) {
-          console.error('Failed to persist swarm:', error.message);
+          console.warn('Failed to persist swarm:', error.message);
         }
       }
     }
@@ -324,7 +298,7 @@
     this.activeSwarms.set(swarm.id, swarm);
     this.metrics.totalSwarms++;
 
-    console.error(`🐝 Created swarm: ${name} (${swarm.id})`);
+    console.log(`🐝 Created swarm: ${name} (${swarm.id})`);
     return swarm;
   }
 
@@ -512,12 +486,12 @@
         });
       } catch (error) {
         if (!error.message.includes('UNIQUE constraint failed')) {
-          console.error('Failed to persist agent:', error.message);
-        }
-      }
-    }
-
-    console.error(`🤖 Spawned agent: ${result.name} (${type})`);
+          console.warn('Failed to persist agent:', error.message);
+        }
+      }
+    }
+
+    console.log(`🤖 Spawned agent: ${result.name} (${type})`);
     return agent;
   }
 
@@ -603,7 +577,7 @@
       });
     }
 
-    console.error(`📋 Orchestrated task: ${description} (${taskId}) - Assigned to ${result.assigned_agents.length} agents`);
+    console.log(`📋 Orchestrated task: ${description} (${taskId}) - Assigned to ${result.assigned_agents.length} agents`);
     return task;
   }
 
@@ -664,7 +638,7 @@
     }
 
     // Fallback monitoring
-    console.error(`📊 Monitoring swarm ${this.id} for ${duration}ms...`);
+    console.log(`📊 Monitoring swarm ${this.id} for ${duration}ms...`);
     return {
       duration,
       interval,
@@ -673,7 +647,7 @@
   }
 
   async terminate() {
-    console.error(`🛑 Terminating swarm: ${this.id}`);
+    console.log(`🛑 Terminating swarm: ${this.id}`);
     this.ruvSwarm.activeSwarms.delete(this.id);
   }
 }
@@ -692,7 +666,7 @@
   }
 
   async execute(_task) {
-    console.error(`🏃 Agent ${this.name} executing task`);
+    console.log(`🏃 Agent ${this.name} executing task`);
     this.status = 'busy';
 
     // Simulate task execution
@@ -717,7 +691,7 @@
 
   async updateStatus(status) {
     this.status = status;
-    console.error(`📊 Agent ${this.name} status: ${status}`);
+    console.log(`📊 Agent ${this.name} status: ${status}`);
   }
 }
 
@@ -745,7 +719,7 @@
     this.startTime = Date.now();
     this.progress = 0.1;
 
-    console.error(`🏃 Executing task: ${this.description} with ${this.assignedAgents.length} agents`);
+    console.log(`🏃 Executing task: ${this.description} with ${this.assignedAgents.length} agents`);
 
     try {
       // Execute task with all assigned agents
@@ -789,7 +763,7 @@
         }
       }
 
-      console.error(`✅ Task completed: ${this.description} (${this.endTime - this.startTime}ms`);
+      console.log(`✅ Task completed: ${this.description} (${this.endTime - this.startTime}ms)`);
 
     } catch (error) {
       this.status = 'failed';

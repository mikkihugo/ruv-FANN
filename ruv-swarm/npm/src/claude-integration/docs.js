--- conflicted
+++ resolved
@@ -1,4 +1,3 @@
-<<<<<<< HEAD
 /**
  * Documentation generation module for Claude Code integration
  * Generates claude.md and .claude/commands/ documentation
@@ -9,16 +8,16 @@
 import { AdvancedCommandsGenerator } from './advanced-commands.js';
 
 class ClaudeDocsGenerator {
-    constructor(options = {}) {
-        this.workingDir = options.workingDir || process.cwd();
-        this.advancedGenerator = new AdvancedCommandsGenerator(options);
-    }
-
-    /**
+  constructor(options = {}) {
+    this.workingDir = options.workingDir || process.cwd();
+    this.advancedGenerator = new AdvancedCommandsGenerator(options);
+  }
+
+  /**
      * Generate main claude.md configuration file
      */
-    async generateClaudeMd() {
-        const content = `# Claude Code Configuration for ruv-swarm
+  async generateClaudeMd() {
+    const content = `# Claude Code Configuration for ruv-swarm
 
 ## 🎯 IMPORTANT: Separation of Responsibilities
 
@@ -579,1104 +578,6 @@
 Remember: **ruv-swarm coordinates, Claude Code creates!** Start with \`mcp__ruv-swarm__swarm_init\` to enhance your development workflow.
 `;
 
-        const filePath = path.join(this.workingDir, 'CLAUDE.md');
-        await fs.writeFile(filePath, content);
-        return { file: 'CLAUDE.md', success: true };
-    }
-
-    /**
-     * Generate command documentation files in organized subdirectories
-     */
-    async generateCommandDocs() {
-        const commandsDir = path.join(this.workingDir, '.claude', 'commands');
-        await fs.mkdir(commandsDir, { recursive: true });
-
-        // Create subdirectories
-        const subdirs = ['coordination', 'monitoring', 'memory', 'workflows', 'hooks', 
-                        'optimization', 'analysis', 'training', 'automation'];
-        for (const subdir of subdirs) {
-            await fs.mkdir(path.join(commandsDir, subdir), { recursive: true });
-        }
-
-        const commands = {
-            // Coordination commands
-            'coordination/init.md': {
-                title: 'Initialize Coordination Framework',
-                tool: 'mcp__ruv-swarm__swarm_init',
-                params: '{"topology": "mesh", "maxAgents": 5, "strategy": "balanced"}',
-                description: 'Set up a coordination topology to guide Claude Code\'s approach to complex tasks',
-                details: `This tool creates a coordination framework that helps Claude Code:
-- Break down complex problems systematically
-- Approach tasks from multiple perspectives
-- Maintain consistency across large projects
-- Work more efficiently through structured coordination
-
-Remember: This does NOT create actual coding agents. It creates a coordination pattern for Claude Code to follow.`
-            },
-            'coordination/spawn.md': {
-                title: 'Create Cognitive Patterns',
-                tool: 'mcp__ruv-swarm__agent_spawn',
-                params: '{"type": "researcher", "name": "Literature Analysis", "capabilities": ["deep-analysis"]}',
-                description: 'Define cognitive patterns that represent different approaches Claude Code can take',
-                details: `Agent types represent thinking patterns, not actual coders:
-- **researcher**: Systematic exploration approach
-- **coder**: Implementation-focused thinking
-- **analyst**: Data-driven decision making
-- **architect**: Big-picture system design
-- **reviewer**: Quality and consistency checking
-
-These patterns guide how Claude Code approaches different aspects of your task.`
-            },
-            'coordination/orchestrate.md': {
-                title: 'Coordinate Task Execution',
-                tool: 'mcp__ruv-swarm__task_orchestrate',
-                params: '{"task": "Implement authentication system", "strategy": "parallel", "priority": "high"}',
-                description: 'Break down and coordinate complex tasks for systematic execution by Claude Code',
-                details: `Orchestration strategies:
-- **parallel**: Claude Code works on independent components simultaneously
-- **sequential**: Step-by-step execution for dependent tasks
-- **adaptive**: Dynamically adjusts based on task complexity
-
-The orchestrator creates a plan that Claude Code follows using its native tools.`
-            },
-
-            // Monitoring commands
-            'monitoring/status.md': {
-                title: 'Check Coordination Status',
-                tool: 'mcp__ruv-swarm__swarm_status',
-                params: '{"verbose": true}',
-                description: 'Monitor the effectiveness of current coordination patterns',
-                details: `Shows:
-- Active coordination topologies
-- Current cognitive patterns in use
-- Task breakdown and progress
-- Resource utilization for coordination
-- Overall system health`
-            },
-            'monitoring/agents.md': {
-                title: 'List Active Patterns',
-                tool: 'mcp__ruv-swarm__agent_list',
-                params: '{"filter": "active"}',
-                description: 'View all active cognitive patterns and their current focus areas',
-                details: `Filters:
-- **all**: Show all defined patterns
-- **active**: Currently engaged patterns
-- **idle**: Available but unused patterns
-- **busy**: Patterns actively coordinating tasks`
-            },
-
-            // Memory commands
-            'memory/usage.md': {
-                title: 'Memory Management',
-                tool: 'mcp__ruv-swarm__memory_usage',
-                params: '{"detail": "detailed"}',
-                description: 'Track persistent memory usage across Claude Code sessions',
-                details: `Memory helps Claude Code:
-- Maintain context between sessions
-- Remember project decisions
-- Track implementation patterns
-- Store coordination strategies that worked well`
-            },
-            'memory/neural.md': {
-                title: 'Neural Pattern Training',
-                tool: 'mcp__ruv-swarm__neural_train',
-                params: '{"iterations": 10}',
-                description: 'Improve coordination patterns through neural network training',
-                details: `Training improves:
-- Task breakdown effectiveness
-- Coordination pattern selection
-- Resource allocation strategies
-- Overall coordination efficiency`
-            },
-
-            // Workflow examples
-            'workflows/research.md': {
-                title: 'Research Workflow Coordination',
-                content: `# Research Workflow Coordination
-
-## Purpose
-Coordinate Claude Code's research activities for comprehensive, systematic exploration.
-
-## Step-by-Step Coordination
-
-### 1. Initialize Research Framework
-\`\`\`
-Tool: mcp__ruv-swarm__swarm_init
-Parameters: {"topology": "mesh", "maxAgents": 5, "strategy": "balanced"}
-\`\`\`
-Creates a mesh topology for comprehensive exploration from multiple angles.
-
-### 2. Define Research Perspectives
-\`\`\`
-Tool: mcp__ruv-swarm__agent_spawn
-Parameters: {"type": "researcher", "name": "Literature Review"}
-\`\`\`
-\`\`\`
-Tool: mcp__ruv-swarm__agent_spawn  
-Parameters: {"type": "analyst", "name": "Data Analysis"}
-\`\`\`
-Sets up different analytical approaches for Claude Code to use.
-
-### 3. Execute Coordinated Research
-\`\`\`
-Tool: mcp__ruv-swarm__task_orchestrate
-Parameters: {"task": "Research modern web frameworks performance", "strategy": "adaptive"}
-\`\`\`
-
-## What Claude Code Actually Does
-1. Uses **WebSearch** tool for finding resources
-2. Uses **Read** tool for analyzing documentation
-3. Uses **Task** tool for parallel exploration
-4. Synthesizes findings using coordination patterns
-5. Stores insights in memory for future reference
-
-Remember: The swarm coordinates HOW Claude Code researches, not WHAT it finds.`
-            },
-            'workflows/development.md': {
-                title: 'Development Workflow Coordination',
-                content: `# Development Workflow Coordination
-
-## Purpose
-Structure Claude Code's approach to complex development tasks for maximum efficiency.
-
-## Step-by-Step Coordination
-
-### 1. Initialize Development Framework
-\`\`\`
-Tool: mcp__ruv-swarm__swarm_init
-Parameters: {"topology": "hierarchical", "maxAgents": 8, "strategy": "specialized"}
-\`\`\`
-Creates hierarchical structure for organized, top-down development.
-
-### 2. Define Development Perspectives
-\`\`\`
-Tool: mcp__ruv-swarm__agent_spawn
-Parameters: {"type": "architect", "name": "System Design"}
-\`\`\`
-\`\`\`
-Tool: mcp__ruv-swarm__agent_spawn
-Parameters: {"type": "coder", "name": "Implementation Focus"}
-\`\`\`
-Sets up architectural and implementation thinking patterns.
-
-### 3. Coordinate Implementation
-\`\`\`
-Tool: mcp__ruv-swarm__task_orchestrate
-Parameters: {"task": "Build REST API with authentication", "strategy": "parallel", "priority": "high"}
-\`\`\`
-
-## What Claude Code Actually Does
-1. Uses **Write** tool to create new files
-2. Uses **Edit/MultiEdit** tools for code modifications
-3. Uses **Bash** tool for testing and building
-4. Uses **TodoWrite** tool for task tracking
-5. Follows coordination patterns for systematic implementation
-
-Remember: All code is written by Claude Code using its native tools!`
-            },
-            
-            // Hook commands
-            'hooks/overview.md': {
-                title: 'Claude Code Hooks Overview',
-                content: `# Claude Code Hooks for ruv-swarm
-
-## Purpose
-Automatically coordinate, format, and learn from Claude Code operations using hooks.
-
-## Available Hooks
-
-### Pre-Operation Hooks
-- **pre-edit**: Validate and assign agents before file modifications
-- **pre-bash**: Check command safety and resource requirements
-- **pre-task**: Auto-spawn agents for complex tasks
-
-### Post-Operation Hooks
-- **post-edit**: Auto-format code and train neural patterns
-- **post-bash**: Log execution and update metrics
-- **post-search**: Cache results and improve search patterns
-
-### MCP Integration Hooks
-- **mcp-initialized**: Persist swarm configuration
-- **agent-spawned**: Update agent roster
-- **task-orchestrated**: Monitor task progress
-- **neural-trained**: Save pattern improvements
-
-### Session Hooks
-- **notify**: Custom notifications with swarm status
-- **session-end**: Generate summary and save state
-- **session-restore**: Load previous session state
-
-## Configuration
-Hooks are configured in \`.claude/settings.json\`:
-
-\`\`\`json
-{
-  "hooks": {
-    "PreToolUse": [
-      {
-        "matcher": "^(Write|Edit|MultiEdit)$",
-        "hooks": [{
-          "type": "command",
-          "command": "npx ruv-swarm hook pre-edit --file '\${tool.params.file_path}'"
-        }]
-      }
-    ]
-  }
-}
-\`\`\`
-
-## Benefits
-- 🤖 Automatic agent assignment based on file type
-- 🎨 Consistent code formatting
-- 🧠 Continuous neural pattern improvement
-- 💾 Cross-session memory persistence
-- 📊 Performance metrics tracking
-
-## See Also
-- [Pre-Edit Hook](./pre-edit.md)
-- [Post-Edit Hook](./post-edit.md)
-- [Session End Hook](./session-end.md)`
-            },
-            'hooks/setup.md': {
-                title: 'Setting Up Hooks',
-                content: `# Setting Up ruv-swarm Hooks
-
-## Quick Start
-
-### 1. Initialize with Hooks
-\`\`\`bash
-npx ruv-swarm init --claude --force
-\`\`\`
-
-This automatically creates:
-- \`.claude/settings.json\` with hook configurations
-- Hook command documentation
-- Default hook handlers
-
-### 2. Test Hook Functionality
-\`\`\`bash
-# Test pre-edit hook
-npx ruv-swarm hook pre-edit --file test.js --ensure-coordination
-
-# Test session summary
-npx ruv-swarm hook session-end --generate-summary
-\`\`\`
-
-### 3. Customize Hooks
-
-Edit \`.claude/settings.json\` to customize:
-
-\`\`\`json
-{
-  "hooks": {
-    "PreToolUse": [
-      {
-        "matcher": "^Write$",
-        "hooks": [{
-          "type": "command",
-          "command": "npx ruv-swarm hook custom-pre-write --file '\${tool.params.file_path}'"
-        }]
-      }
-    ]
-  }
-}
-\`\`\`
-
-## Hook Response Format
-
-Hooks return JSON with:
-- \`continue\`: Whether to proceed (true/false)
-- \`reason\`: Explanation for decision
-- \`metadata\`: Additional context
-
-Example blocking response:
-\`\`\`json
-{
-  "continue": false,
-  "reason": "Protected file - manual review required",
-  "metadata": {
-    "file": ".env.production",
-    "protection_level": "high"
-  }
-}
-\`\`\`
-
-## Performance Tips
-- Keep hooks lightweight (< 100ms)
-- Use caching for repeated operations
-- Batch related operations
-- Run non-critical hooks asynchronously
-
-## Debugging Hooks
-\`\`\`bash
-# Enable debug output
-export RUV_SWARM_HOOK_DEBUG=true
-
-# Test specific hook
-npx ruv-swarm hook pre-edit --file app.js --debug
-\`\`\`
-
-## Common Patterns
-
-### Auto-Format on Save
-Already configured by default for common file types.
-
-### Protected File Detection
-\`\`\`json
-{
-  "matcher": "^(Write|Edit)$",
-  "hooks": [{
-    "type": "command",
-    "command": "npx ruv-swarm hook check-protected --file '\${tool.params.file_path}'"
-  }]
-}
-\`\`\`
-
-### Automatic Testing
-\`\`\`json
-{
-  "matcher": "^Write$",
-  "hooks": [{
-    "type": "command",
-    "command": "test -f '\${tool.params.file_path%.js}.test.js' && npm test '\${tool.params.file_path%.js}.test.js'"
-  }]
-}
-\`\`\``
-            }
-        };
-
-        const createdFiles = [];
-        
-        // Generate command files
-        for (const [filepath, config] of Object.entries(commands)) {
-            let content;
-            
-            if (config.content) {
-                // Use provided content for workflow files
-                content = config.content;
-            } else {
-                // Generate content for tool documentation
-                content = `# ${config.title}
-
-## 🎯 Key Principle
-**This tool coordinates Claude Code's actions. It does NOT write code or create content.**
-
-## MCP Tool Usage in Claude Code
-
-**Tool:** \`${config.tool}\`
-
-## Parameters
-\`\`\`json
-${config.params}
-\`\`\`
-
-## Description
-${config.description}
-
-## Details
-${config.details}
-
-## Example Usage
-
-**In Claude Code:**
-1. Use the tool: \`${config.tool}\`
-2. With parameters: \`${config.params}\`
-3. Claude Code then executes the coordinated plan using its native tools
-
-## Important Reminders
-- ✅ This tool provides coordination and structure
-- ✅ Claude Code performs all actual implementation
-- ❌ The tool does NOT write code
-- ❌ The tool does NOT access files directly
-- ❌ The tool does NOT execute commands
-
-## See Also
-- Main documentation: /claude.md
-- Other commands in this category
-- Workflow examples in /workflows/
-`;
-            }
-
-            const filePath = path.join(commandsDir, filepath);
-            await fs.writeFile(filePath, content);
-            createdFiles.push(filepath);
-        }
-
-        return { files: createdFiles, success: true };
-    }
-
-    /**
-     * Generate settings.json with hook configurations
-     */
-    async generateSettingsJson() {
-        const settings = {
-            env: {
-                RUV_SWARM_AUTO_COMMIT: "false",
-                RUV_SWARM_AUTO_PUSH: "false",
-                RUV_SWARM_HOOKS_ENABLED: "false",
-                RUV_SWARM_TELEMETRY_ENABLED: "true",
-                RUV_SWARM_REMOTE_EXECUTION: "true"
-            },
-            permissions: {
-                allow: [
-                    "Bash(npx ruv-swarm *)",
-                    "Bash(npm run lint)",
-                    "Bash(npm run test:*)",
-                    "Bash(npm test *)",
-                    "Bash(git status)",
-                    "Bash(git diff *)",
-                    "Bash(git log *)",
-                    "Bash(git add *)",
-                    "Bash(git commit *)",
-                    "Bash(git push)",
-                    "Bash(git config *)",
-                    "Bash(node *)",
-                    "Bash(which *)",
-                    "Bash(pwd)",
-                    "Bash(ls *)"
-                ],
-                deny: [
-                    "Bash(rm -rf /)",
-                    "Bash(curl * | bash)",
-                    "Bash(wget * | sh)",
-                    "Bash(eval *)"
-                ]
-            },
-            hooks: {},
-            mcpServers: {
-                "ruv-swarm": {
-                    command: "npx",
-                    args: ["ruv-swarm", "mcp", "start"],
-                    env: {
-                        RUV_SWARM_HOOKS_ENABLED: "false",
-                        RUV_SWARM_TELEMETRY_ENABLED: "true",
-                        RUV_SWARM_REMOTE_READY: "true"
-                    }
-                }
-            },
-            includeCoAuthoredBy: true
-        };
-
-        const filePath = path.join(this.workingDir, '.claude', 'settings.json');
-        await fs.mkdir(path.dirname(filePath), { recursive: true });
-        await fs.writeFile(filePath, JSON.stringify(settings, null, 2));
-        
-        return { file: '.claude/settings.json', success: true };
-    }
-
-    /**
-     * Generate all documentation files
-     */
-    async generateAll() {
-        console.log('📚 Generating Claude Code documentation...');
-        
-        try {
-            const results = {
-                claudeMd: await this.generateClaudeMd(),
-                commands: await this.generateCommandDocs(),
-                advancedCommands: await this.advancedGenerator.generateAdvancedCommands(),
-                settings: await this.generateSettingsJson(),
-                success: true
-            };
-
-            const totalCommands = results.commands.files.length + results.advancedCommands.files.length;
-
-            console.log('✅ Documentation generated successfully');
-            console.log('   - CLAUDE.md');
-            console.log('   - .claude/settings.json (with enhanced hooks)');
-            console.log('   - .claude/commands/ directory with ' + totalCommands + ' files');
-            console.log('     • Basic commands: ' + results.commands.files.length);
-            console.log('     • Advanced optimization: ' + results.advancedCommands.files.length);
-            
-            return results;
-        } catch (error) {
-            console.error('❌ Failed to generate documentation:', error.message);
-            throw error;
-        }
-    }
-}
-
-=======
-/**
- * Documentation generation module for Claude Code integration
- * Generates claude.md and .claude/commands/ documentation
- */
-
-import fs from 'fs/promises';
-import path from 'path';
-import { AdvancedCommandsGenerator } from './advanced-commands.js';
-
-class ClaudeDocsGenerator {
-  constructor(options = {}) {
-    this.workingDir = options.workingDir || process.cwd();
-    this.advancedGenerator = new AdvancedCommandsGenerator(options);
-  }
-
-  /**
-     * Generate main claude.md configuration file
-     */
-  async generateClaudeMd() {
-    const content = `# Claude Code Configuration for ruv-swarm
-
-## 🎯 IMPORTANT: Separation of Responsibilities
-
-### Claude Code Handles:
-- ✅ **ALL file operations** (Read, Write, Edit, MultiEdit)
-- ✅ **ALL code generation** and development tasks
-- ✅ **ALL bash commands** and system operations
-- ✅ **ALL actual implementation** work
-- ✅ **Project navigation** and code analysis
-
-### ruv-swarm MCP Tools Handle:
-- 🧠 **Coordination only** - Orchestrating Claude Code's actions
-- 💾 **Memory management** - Persistent state across sessions
-- 🤖 **Neural features** - Cognitive patterns and learning
-- 📊 **Performance tracking** - Monitoring and metrics
-- 🐝 **Swarm orchestration** - Multi-agent coordination
-
-### ⚠️ Key Principle:
-**MCP tools DO NOT create content or write code.** They coordinate and enhance Claude Code's native capabilities. Think of them as an orchestration layer that helps Claude Code work more efficiently.
-
-## 🚀 CRITICAL: Parallel Execution & Batch Operations
-
-### 🚨 MANDATORY RULE #1: BATCH EVERYTHING
-
-**When using swarms, you MUST use BatchTool for ALL operations:**
-
-1. **NEVER** send multiple messages for related operations
-2. **ALWAYS** combine multiple tool calls in ONE message
-3. **PARALLEL** execution is MANDATORY, not optional
-
-### ⚡ THE GOLDEN RULE OF SWARMS
-
-\`\`\`
-If you need to do X operations, they should be in 1 message, not X messages
-\`\`\`
-
-### 📦 BATCH TOOL EXAMPLES
-
-**✅ CORRECT - Everything in ONE Message:**
-\`\`\`javascript
-[Single Message with BatchTool]:
-  mcp__ruv-swarm__swarm_init { topology: "mesh", maxAgents: 6 }
-  mcp__ruv-swarm__agent_spawn { type: "researcher" }
-  mcp__ruv-swarm__agent_spawn { type: "coder" }
-  mcp__ruv-swarm__agent_spawn { type: "analyst" }
-  mcp__ruv-swarm__agent_spawn { type: "tester" }
-  mcp__ruv-swarm__agent_spawn { type: "coordinator" }
-  TodoWrite { todos: [todo1, todo2, todo3, todo4, todo5] }
-  Bash "mkdir -p app/{src,tests,docs}"
-  Write "app/package.json" 
-  Write "app/README.md"
-  Write "app/src/index.js"
-\`\`\`
-
-**❌ WRONG - Multiple Messages (NEVER DO THIS):**
-\`\`\`javascript
-Message 1: mcp__ruv-swarm__swarm_init
-Message 2: mcp__ruv-swarm__agent_spawn 
-Message 3: mcp__ruv-swarm__agent_spawn
-Message 4: TodoWrite (one todo)
-Message 5: Bash "mkdir src"
-Message 6: Write "package.json"
-// This is 6x slower and breaks parallel coordination!
-\`\`\`
-
-### 🎯 BATCH OPERATIONS BY TYPE
-
-**File Operations (Single Message):**
-- Read 10 files? → One message with 10 Read calls
-- Write 5 files? → One message with 5 Write calls
-- Edit 1 file many times? → One MultiEdit call
-
-**Swarm Operations (Single Message):**
-- Need 8 agents? → One message with swarm_init + 8 agent_spawn calls
-- Multiple memories? → One message with all memory_usage calls
-- Task + monitoring? → One message with task_orchestrate + swarm_monitor
-
-**Command Operations (Single Message):**
-- Multiple directories? → One message with all mkdir commands
-- Install + test + lint? → One message with all npm commands
-- Git operations? → One message with all git commands
-
-## 🚀 Quick Setup (Stdio MCP - Recommended)
-
-### 1. Add MCP Server (Stdio - No Port Needed)
-\`\`\`bash
-# Add ruv-swarm MCP server to Claude Code using stdio
-claude mcp add ruv-swarm npx ruv-swarm mcp start
-\`\`\`
-
-### 2. Use MCP Tools for Coordination in Claude Code
-Once configured, ruv-swarm MCP tools enhance Claude Code's coordination:
-
-**Initialize a swarm:**
-- Use the \`mcp__ruv-swarm__swarm_init\` tool to set up coordination topology
-- Choose: mesh, hierarchical, ring, or star
-- This creates a coordination framework for Claude Code's work
-
-**Spawn agents:**
-- Use \`mcp__ruv-swarm__agent_spawn\` tool to create specialized coordinators
-- Agent types represent different thinking patterns, not actual coders
-- They help Claude Code approach problems from different angles
-
-**Orchestrate tasks:**
-- Use \`mcp__ruv-swarm__task_orchestrate\` tool to coordinate complex workflows
-- This breaks down tasks for Claude Code to execute systematically
-- The agents don't write code - they coordinate Claude Code's actions
-
-## Available MCP Tools for Coordination
-
-### Coordination Tools:
-- \`mcp__ruv-swarm__swarm_init\` - Set up coordination topology for Claude Code
-- \`mcp__ruv-swarm__agent_spawn\` - Create cognitive patterns to guide Claude Code
-- \`mcp__ruv-swarm__task_orchestrate\` - Break down and coordinate complex tasks
-
-### Monitoring Tools:
-- \`mcp__ruv-swarm__swarm_status\` - Monitor coordination effectiveness
-- \`mcp__ruv-swarm__agent_list\` - View active cognitive patterns
-- \`mcp__ruv-swarm__agent_metrics\` - Track coordination performance
-- \`mcp__ruv-swarm__task_status\` - Check workflow progress
-- \`mcp__ruv-swarm__task_results\` - Review coordination outcomes
-
-### Memory & Neural Tools:
-- \`mcp__ruv-swarm__memory_usage\` - Persistent memory across sessions
-- \`mcp__ruv-swarm__neural_status\` - Neural pattern effectiveness
-- \`mcp__ruv-swarm__neural_train\` - Improve coordination patterns
-- \`mcp__ruv-swarm__neural_patterns\` - Analyze thinking approaches
-
-### System Tools:
-- \`mcp__ruv-swarm__benchmark_run\` - Measure coordination efficiency
-- \`mcp__ruv-swarm__features_detect\` - Available capabilities
-- \`mcp__ruv-swarm__swarm_monitor\` - Real-time coordination tracking
-
-## Workflow Examples (Coordination-Focused)
-
-### Research Coordination Example
-**Context:** Claude Code needs to research a complex topic systematically
-
-**Step 1:** Set up research coordination
-- Tool: \`mcp__ruv-swarm__swarm_init\`
-- Parameters: \`{"topology": "mesh", "maxAgents": 5, "strategy": "balanced"}\`
-- Result: Creates a mesh topology for comprehensive exploration
-
-**Step 2:** Define research perspectives
-- Tool: \`mcp__ruv-swarm__agent_spawn\`
-- Parameters: \`{"type": "researcher", "name": "Literature Review"}\`
-- Tool: \`mcp__ruv-swarm__agent_spawn\`
-- Parameters: \`{"type": "analyst", "name": "Data Analysis"}\`
-- Result: Different cognitive patterns for Claude Code to use
-
-**Step 3:** Coordinate research execution
-- Tool: \`mcp__ruv-swarm__task_orchestrate\`
-- Parameters: \`{"task": "Research neural architecture search papers", "strategy": "adaptive"}\`
-- Result: Claude Code systematically searches, reads, and analyzes papers
-
-**What Actually Happens:**
-1. The swarm sets up a coordination framework
-2. Each agent MUST use ruv-swarm hooks for coordination:
-   - \`npx ruv-swarm hook pre-task\` before starting
-   - \`npx ruv-swarm hook post-edit\` after each file operation
-   - \`npx ruv-swarm hook notification\` to share decisions
-3. Claude Code uses its native Read, WebSearch, and Task tools
-4. The swarm coordinates through shared memory and hooks
-5. Results are synthesized by Claude Code with full coordination history
-
-### Development Coordination Example
-**Context:** Claude Code needs to build a complex system with multiple components
-
-**Step 1:** Set up development coordination
-- Tool: \`mcp__ruv-swarm__swarm_init\`
-- Parameters: \`{"topology": "hierarchical", "maxAgents": 8, "strategy": "specialized"}\`
-- Result: Hierarchical structure for organized development
-
-**Step 2:** Define development perspectives
-- Tool: \`mcp__ruv-swarm__agent_spawn\`
-- Parameters: \`{"type": "architect", "name": "System Design"}\`
-- Result: Architectural thinking pattern for Claude Code
-
-**Step 3:** Coordinate implementation
-- Tool: \`mcp__ruv-swarm__task_orchestrate\`
-- Parameters: \`{"task": "Implement user authentication with JWT", "strategy": "parallel"}\`
-- Result: Claude Code implements features using its native tools
-
-**What Actually Happens:**
-1. The swarm creates a development coordination plan
-2. Each agent coordinates using mandatory hooks:
-   - Pre-task hooks for context loading
-   - Post-edit hooks for progress tracking
-   - Memory storage for cross-agent coordination
-3. Claude Code uses Write, Edit, Bash tools for implementation
-4. Agents share progress through ruv-swarm memory
-5. All code is written by Claude Code with full coordination
-
-## Best Practices for Coordination
-
-### ✅ DO:
-- Use MCP tools to coordinate Claude Code's approach to complex tasks
-- Let the swarm break down problems into manageable pieces
-- Use memory tools to maintain context across sessions
-- Monitor coordination effectiveness with status tools
-- Train neural patterns for better coordination over time
-
-### ❌ DON'T:
-- Expect agents to write code (Claude Code does all implementation)
-- Use MCP tools for file operations (use Claude Code's native tools)
-- Try to make agents execute bash commands (Claude Code handles this)
-- Confuse coordination with execution (MCP coordinates, Claude executes)
-
-## Memory and Persistence
-
-The swarm provides persistent memory that helps Claude Code:
-- Remember project context across sessions
-- Track decisions and rationale
-- Maintain consistency in large projects
-- Learn from previous coordination patterns
-
-## Performance Benefits
-
-When using ruv-swarm coordination with Claude Code:
-- **84.8% SWE-Bench solve rate** - Better problem-solving through coordination
-- **32.3% token reduction** - Efficient task breakdown reduces redundancy
-- **2.8-4.4x speed improvement** - Parallel coordination strategies
-- **27+ neural models** - Diverse cognitive approaches
-
-## Claude Code Hooks Integration
-
-ruv-swarm includes powerful hooks that automate coordination:
-
-### Pre-Operation Hooks
-- **Auto-assign agents** before file edits based on file type
-- **Validate commands** before execution for safety
-- **Prepare resources** automatically for complex operations
-- **Optimize topology** based on task complexity analysis
-- **Cache searches** for improved performance
-
-### Post-Operation Hooks  
-- **Auto-format code** using language-specific formatters
-- **Train neural patterns** from successful operations
-- **Update memory** with operation context
-- **Analyze performance** and identify bottlenecks
-- **Track token usage** for efficiency metrics
-
-### Session Management
-- **Generate summaries** at session end
-- **Persist state** across Claude Code sessions
-- **Track metrics** for continuous improvement
-- **Restore previous** session context automatically
-
-### Advanced Features (New!)
-- **🚀 Automatic Topology Selection** - Optimal swarm structure for each task
-- **⚡ Parallel Execution** - 2.8-4.4x speed improvements  
-- **🧠 Neural Training** - Continuous learning from operations
-- **📊 Bottleneck Analysis** - Real-time performance optimization
-- **🤖 Smart Auto-Spawning** - Zero manual agent management
-- **🛡️ Self-Healing Workflows** - Automatic error recovery
-- **💾 Cross-Session Memory** - Persistent learning & context
-
-### Configuration
-Hooks are pre-configured in \`.claude/settings.json\`. Key features:
-- Automatic agent assignment for different file types
-- Code formatting on save
-- Neural pattern learning from edits
-- Session state persistence
-- Performance tracking and optimization
-- Intelligent caching and token reduction
-
-See \`.claude/commands/\` for detailed documentation on all features.
-
-## Integration Tips
-
-1. **Start Simple**: Begin with basic swarm init and single agent
-2. **Scale Gradually**: Add more agents as task complexity increases
-3. **Use Memory**: Store important decisions and context
-4. **Monitor Progress**: Regular status checks ensure effective coordination
-5. **Train Patterns**: Let neural agents learn from successful coordinations
-6. **Enable Hooks**: Use the pre-configured hooks for automation
-
-## 🧠 SWARM ORCHESTRATION PATTERN
-
-### You are the SWARM ORCHESTRATOR. **IMMEDIATELY SPAWN AGENTS IN PARALLEL** to execute tasks
-
-### 🚨 CRITICAL INSTRUCTION: You are the SWARM ORCHESTRATOR
-
-**MANDATORY**: When using swarms, you MUST:
-1. **SPAWN ALL AGENTS IN ONE BATCH** - Use multiple tool calls in a SINGLE message
-2. **EXECUTE TASKS IN PARALLEL** - Never wait for one task before starting another
-3. **USE BATCHTOOL FOR EVERYTHING** - Multiple operations = Single message with multiple tools
-4. **ALL AGENTS MUST USE COORDINATION TOOLS** - Every spawned agent MUST use ruv-swarm hooks and memory
-
-## 📋 MANDATORY AGENT COORDINATION PROTOCOL
-
-### 🔴 CRITICAL: Every Agent MUST Follow This Protocol
-
-When you spawn an agent using the Task tool, that agent MUST:
-
-**1️⃣ BEFORE Starting Work:**
-\`\`\`bash
-# Check previous work and load context
-npx ruv-swarm hook pre-task --description "[agent task]" --auto-spawn-agents false
-npx ruv-swarm hook session-restore --session-id "swarm-[id]" --load-memory true
-\`\`\`
-
-**2️⃣ DURING Work (After EVERY Major Step):**
-\`\`\`bash
-# Store progress in memory after each file operation
-npx ruv-swarm hook post-edit --file "[filepath]" --memory-key "swarm/[agent]/[step]"
-
-# Store decisions and findings
-npx ruv-swarm hook notification --message "[what was done]" --telemetry true
-
-# Check coordination with other agents
-npx ruv-swarm hook pre-search --query "[what to check]" --cache-results true
-\`\`\`
-
-**3️⃣ AFTER Completing Work:**
-\`\`\`bash
-# Save all results and learnings
-npx ruv-swarm hook post-task --task-id "[task]" --analyze-performance true
-npx ruv-swarm hook session-end --export-metrics true --generate-summary true
-\`\`\`
-
-### 🎯 AGENT PROMPT TEMPLATE
-
-When spawning agents, ALWAYS include these coordination instructions:
-
-\`\`\`
-You are the [Agent Type] agent in a coordinated swarm.
-
-MANDATORY COORDINATION:
-1. START: Run \`npx ruv-swarm hook pre-task --description "[your task]"\`
-2. DURING: After EVERY file operation, run \`npx ruv-swarm hook post-edit --file "[file]" --memory-key "agent/[step]"\`
-3. MEMORY: Store ALL decisions using \`npx ruv-swarm hook notification --message "[decision]"\`
-4. END: Run \`npx ruv-swarm hook post-task --task-id "[task]" --analyze-performance true\`
-
-Your specific task: [detailed task description]
-
-REMEMBER: Coordinate with other agents by checking memory BEFORE making decisions!
-\`\`\`
-
-### ⚡ PARALLEL EXECUTION IS MANDATORY
-
-**THIS IS WRONG ❌ (Sequential - NEVER DO THIS):**
-\`\`\`
-Message 1: Initialize swarm
-Message 2: Spawn agent 1
-Message 3: Spawn agent 2
-Message 4: Create file 1
-Message 5: Create file 2
-\`\`\`
-
-**THIS IS CORRECT ✅ (Parallel - ALWAYS DO THIS):**
-\`\`\`
-Message 1: [BatchTool]
-  - mcp__ruv-swarm__swarm_init
-  - mcp__ruv-swarm__agent_spawn (researcher)
-  - mcp__ruv-swarm__agent_spawn (coder)
-  - mcp__ruv-swarm__agent_spawn (analyst)
-  - mcp__ruv-swarm__agent_spawn (tester)
-  - mcp__ruv-swarm__agent_spawn (coordinator)
-
-Message 2: [BatchTool]  
-  - Write file1.js
-  - Write file2.js
-  - Write file3.js
-  - Bash mkdir commands
-  - TodoWrite updates
-\`\`\`
-
-### 🎯 MANDATORY SWARM PATTERN
-
-When given ANY complex task with swarms:
-
-\`\`\`
-STEP 1: IMMEDIATE PARALLEL SPAWN (Single Message!)
-[BatchTool]:
-  - mcp__ruv-swarm__swarm_init { topology: "hierarchical", maxAgents: 8, strategy: "parallel" }
-  - mcp__ruv-swarm__agent_spawn { type: "architect", name: "System Designer" }
-  - mcp__ruv-swarm__agent_spawn { type: "coder", name: "API Developer" }
-  - mcp__ruv-swarm__agent_spawn { type: "coder", name: "Frontend Dev" }
-  - mcp__ruv-swarm__agent_spawn { type: "analyst", name: "DB Designer" }
-  - mcp__ruv-swarm__agent_spawn { type: "tester", name: "QA Engineer" }
-  - mcp__ruv-swarm__agent_spawn { type: "researcher", name: "Tech Lead" }
-  - mcp__ruv-swarm__agent_spawn { type: "coordinator", name: "PM" }
-  - TodoWrite { todos: [multiple todos at once] }
-
-STEP 2: PARALLEL TASK EXECUTION (Single Message!)
-[BatchTool]:
-  - mcp__ruv-swarm__task_orchestrate { task: "main task", strategy: "parallel" }
-  - mcp__ruv-swarm__memory_usage { action: "store", key: "init", value: {...} }
-  - Multiple Read operations
-  - Multiple Write operations
-  - Multiple Bash commands
-
-STEP 3: CONTINUE PARALLEL WORK (Never Sequential!)
-\`\`\`
-
-### 📊 VISUAL TASK TRACKING FORMAT
-
-Use this format when displaying task progress:
-
-\`\`\`
-📊 Progress Overview
-   ├── Total Tasks: X
-   ├── ✅ Completed: X (X%)
-   ├── 🔄 In Progress: X (X%)
-   ├── ⭕ Todo: X (X%)
-   └── ❌ Blocked: X (X%)
-
-📋 Todo (X)
-   └── 🔴 001: [Task description] [PRIORITY] ▶
-
-🔄 In progress (X)
-   ├── 🟡 002: [Task description] ↳ X deps ▶
-   └── 🔴 003: [Task description] [PRIORITY] ▶
-
-✅ Completed (X)
-   ├── ✅ 004: [Task description]
-   └── ... (more completed tasks)
-
-Priority indicators: 🔴 HIGH/CRITICAL, 🟡 MEDIUM, 🟢 LOW
-Dependencies: ↳ X deps | Actionable: ▶
-\`\`\`
-
-### 🎯 REAL EXAMPLE: Full-Stack App Development
-
-**Task**: "Build a complete REST API with authentication, database, and tests"
-
-**🚨 MANDATORY APPROACH - Everything in Parallel:**
-
-\`\`\`javascript
-// ✅ CORRECT: SINGLE MESSAGE with ALL operations
-[BatchTool - Message 1]:
-  // Initialize and spawn ALL agents at once
-  mcp__ruv-swarm__swarm_init { topology: "hierarchical", maxAgents: 8, strategy: "parallel" }
-  mcp__ruv-swarm__agent_spawn { type: "architect", name: "System Designer" }
-  mcp__ruv-swarm__agent_spawn { type: "coder", name: "API Developer" }
-  mcp__ruv-swarm__agent_spawn { type: "coder", name: "Auth Expert" }
-  mcp__ruv-swarm__agent_spawn { type: "analyst", name: "DB Designer" }
-  mcp__ruv-swarm__agent_spawn { type: "tester", name: "Test Engineer" }
-  mcp__ruv-swarm__agent_spawn { type: "coordinator", name: "Lead" }
-  
-  // Update ALL todos at once
-  TodoWrite { todos: [
-    { id: "design", content: "Design API architecture", status: "in_progress", priority: "high" },
-    { id: "auth", content: "Implement authentication", status: "pending", priority: "high" },
-    { id: "db", content: "Design database schema", status: "pending", priority: "high" },
-    { id: "api", content: "Build REST endpoints", status: "pending", priority: "high" },
-    { id: "tests", content: "Write comprehensive tests", status: "pending", priority: "medium" }
-  ]}
-  
-  // Start orchestration
-  mcp__ruv-swarm__task_orchestrate { task: "Build REST API", strategy: "parallel" }
-  
-  // Store initial memory
-  mcp__ruv-swarm__memory_usage { action: "store", key: "project/init", value: { started: Date.now() } }
-
-[BatchTool - Message 2]:
-  // Create ALL directories at once
-  Bash("mkdir -p test-app/{src,tests,docs,config}")
-  Bash("mkdir -p test-app/src/{models,routes,middleware,services}")
-  Bash("mkdir -p test-app/tests/{unit,integration}")
-  
-  // Write ALL base files at once
-  Write("test-app/package.json", packageJsonContent)
-  Write("test-app/.env.example", envContent)
-  Write("test-app/README.md", readmeContent)
-  Write("test-app/src/server.js", serverContent)
-  Write("test-app/src/config/database.js", dbConfigContent)
-
-[BatchTool - Message 3]:
-  // Read multiple files for context
-  Read("test-app/package.json")
-  Read("test-app/src/server.js")
-  Read("test-app/.env.example")
-  
-  // Run multiple commands
-  Bash("cd test-app && npm install")
-  Bash("cd test-app && npm run lint")
-  Bash("cd test-app && npm test")
-\`\`\`
-
-### 🚫 NEVER DO THIS (Sequential = WRONG):
-\`\`\`javascript
-// ❌ WRONG: Multiple messages, one operation each
-Message 1: mcp__ruv-swarm__swarm_init
-Message 2: mcp__ruv-swarm__agent_spawn (just one agent)
-Message 3: mcp__ruv-swarm__agent_spawn (another agent)
-Message 4: TodoWrite (single todo)
-Message 5: Write (single file)
-// This is 5x slower and wastes swarm coordination!
-\`\`\`
-
-### 🔄 MEMORY COORDINATION PATTERN
-
-Every agent coordination step MUST use memory:
-
-\`\`\`
-// After each major decision or implementation
-mcp__ruv-swarm__memory_usage
-  action: "store"
-  key: "swarm-{id}/agent-{name}/{step}"
-  value: {
-    timestamp: Date.now(),
-    decision: "what was decided",
-    implementation: "what was built",
-    nextSteps: ["step1", "step2"],
-    dependencies: ["dep1", "dep2"]
-  }
-
-// To retrieve coordination data
-mcp__ruv-swarm__memory_usage
-  action: "retrieve"
-  key: "swarm-{id}/agent-{name}/{step}"
-
-// To check all swarm progress
-mcp__ruv-swarm__memory_usage
-  action: "list"
-  pattern: "swarm-{id}/*"
-\`\`\`
-
-### ⚡ PERFORMANCE TIPS
-
-1. **Batch Everything**: Never operate on single files when multiple are needed
-2. **Parallel First**: Always think "what can run simultaneously?"
-3. **Memory is Key**: Use memory for ALL cross-agent coordination
-4. **Monitor Progress**: Use mcp__ruv-swarm__swarm_monitor for real-time tracking
-5. **Auto-Optimize**: Let hooks handle topology and agent selection
-
-### 🎨 VISUAL SWARM STATUS
-
-When showing swarm status, use this format:
-
-\`\`\`
-🐝 Swarm Status: ACTIVE
-├── 🏗️ Topology: hierarchical
-├── 👥 Agents: 6/8 active
-├── ⚡ Mode: parallel execution
-├── 📊 Tasks: 12 total (4 complete, 6 in-progress, 2 pending)
-└── 🧠 Memory: 15 coordination points stored
-
-Agent Activity:
-├── 🟢 architect: Designing database schema...
-├── 🟢 coder-1: Implementing auth endpoints...
-├── 🟢 coder-2: Building user CRUD operations...
-├── 🟢 analyst: Optimizing query performance...
-├── 🟡 tester: Waiting for auth completion...
-└── 🟢 coordinator: Monitoring progress...
-\`\`\`
-
-## Support
-
-- Documentation: https://github.com/ruvnet/ruv-FANN/tree/main/ruv-swarm
-- Issues: https://github.com/ruvnet/ruv-FANN/issues
-- Examples: https://github.com/ruvnet/ruv-FANN/tree/main/ruv-swarm/examples
-
----
-
-Remember: **ruv-swarm coordinates, Claude Code creates!** Start with \`mcp__ruv-swarm__swarm_init\` to enhance your development workflow.
-`;
-
     const filePath = path.join(this.workingDir, 'CLAUDE.md');
     await fs.writeFile(filePath, content);
     return { file: 'CLAUDE.md', success: true };
@@ -2194,5 +1095,4 @@
   }
 }
 
->>>>>>> 693b6918
 export { ClaudeDocsGenerator };
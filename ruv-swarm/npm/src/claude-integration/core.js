<<<<<<< HEAD
/**
 * Core Claude Code integration module
 * Handles MCP server setup and basic integration
 */

import { execSync } from 'child_process';
import { promises as fs } from 'fs';
import path from 'path';

class ClaudeIntegrationCore {
    constructor(options = {}) {
        this.autoSetup = options.autoSetup || false;
        this.forceSetup = options.forceSetup || false;
        this.workingDir = options.workingDir || process.cwd();
    }

    /**
     * Check if Claude CLI is available
     */
    async isClaudeAvailable() {
        try {
            execSync('claude --version', { stdio: 'ignore' });
            return true;
        } catch (error) {
            return false;
        }
    }

    /**
     * Add ruv-swarm MCP server to Claude Code
     */
    async addMcpServer() {
        if (!await this.isClaudeAvailable()) {
            throw new Error('Claude Code CLI not found. Install with: npm install -g @anthropic-ai/claude-code');
        }

        try {
            // Add ruv-swarm MCP server using stdio (no port needed)
            const mcpCommand = 'claude mcp add ruv-swarm npx ruv-swarm mcp start';
            execSync(mcpCommand, { stdio: 'inherit', cwd: this.workingDir });
            return { success: true, message: 'Added ruv-swarm MCP server to Claude Code (stdio)' };
        } catch (error) {
            throw new Error('Failed to add MCP server: ' + error.message);
        }
    }

    /**
     * Check if integration files already exist
     */
    async checkExistingFiles() {
        try {
            await fs.access(path.join(this.workingDir, 'claude.md'));
            await fs.access(path.join(this.workingDir, '.claude/commands'));
            return true;
        } catch (error) {
            return false;
        }
    }

    /**
     * Initialize Claude integration
     */
    async initialize() {
        console.log('🔧 Initializing Claude Code integration...');

        // Check if files exist (unless force setup)
        if (!this.forceSetup && await this.checkExistingFiles()) {
            console.log('   ℹ️  Claude integration files already exist (use --force to regenerate)');
            return { success: true, message: 'Integration files already exist' };
        }

        try {
            const results = {
                core: await this.addMcpServer(),
                success: true
            };

            console.log('✅ Claude integration initialized successfully');
            return results;
        } catch (error) {
            console.error('❌ Failed to initialize Claude integration:', error.message);
            throw error;
        }
    }

    /**
     * Invoke Claude with a prompt (automatically includes --dangerously-skip-permissions)
     */
    async invokeClaudeWithPrompt(prompt) {
        if (!prompt || !prompt.trim()) {
            throw new Error('No prompt provided');
        }

        if (!await this.isClaudeAvailable()) {
            throw new Error('Claude Code CLI not found');
        }

        const claudeCommand = 'claude "' + prompt.trim() + '" --dangerously-skip-permissions';
        
        try {
            execSync(claudeCommand, { stdio: 'inherit', cwd: this.workingDir });
            return { success: true, message: 'Claude invocation completed' };
        } catch (error) {
            throw new Error('Claude invocation failed: ' + error.message);
        }
    }
}

=======
/**
 * Core Claude Code integration module
 * Handles MCP server setup and basic integration
 */

import { execSync } from 'child_process';
import { promises as fs } from 'fs';
import path from 'path';

class ClaudeIntegrationCore {
  constructor(options = {}) {
    this.autoSetup = options.autoSetup || false;
    this.forceSetup = options.forceSetup || false;
    this.workingDir = options.workingDir || process.cwd();
  }

  /**
     * Check if Claude CLI is available
     */
  async isClaudeAvailable() {
    try {
      execSync('claude --version', { stdio: 'ignore' });
      return true;
    } catch {
      return false;
    }
  }

  /**
     * Add ruv-swarm MCP server to Claude Code
     */
  async addMcpServer() {
    if (!await this.isClaudeAvailable()) {
      throw new Error('Claude Code CLI not found. Install with: npm install -g @anthropic-ai/claude-code');
    }

    try {
      // Add ruv-swarm MCP server using stdio (no port needed)
      const mcpCommand = 'claude mcp add ruv-swarm npx ruv-swarm mcp start';
      execSync(mcpCommand, { stdio: 'inherit', cwd: this.workingDir });
      return { success: true, message: 'Added ruv-swarm MCP server to Claude Code (stdio)' };
    } catch (error) {
      throw new Error(`Failed to add MCP server: ${error.message}`);
    }
  }

  /**
     * Check if integration files already exist
     */
  async checkExistingFiles() {
    try {
      await fs.access(path.join(this.workingDir, 'claude.md'));
      await fs.access(path.join(this.workingDir, '.claude/commands'));
      return true;
    } catch {
      return false;
    }
  }

  /**
     * Initialize Claude integration
     */
  async initialize() {
    console.log('🔧 Initializing Claude Code integration...');

    // Check if files exist (unless force setup)
    if (!this.forceSetup && await this.checkExistingFiles()) {
      console.log('   ℹ️  Claude integration files already exist (use --force to regenerate)');
      return { success: true, message: 'Integration files already exist' };
    }

    try {
      const results = {
        core: await this.addMcpServer(),
        success: true,
      };

      console.log('✅ Claude integration initialized successfully');
      return results;
    } catch (error) {
      console.error('❌ Failed to initialize Claude integration:', error.message);
      throw error;
    }
  }

  /**
     * Invoke Claude with a prompt (automatically includes --dangerously-skip-permissions)
     */
  async invokeClaudeWithPrompt(prompt) {
    if (!prompt || !prompt.trim()) {
      throw new Error('No prompt provided');
    }

    if (!await this.isClaudeAvailable()) {
      throw new Error('Claude Code CLI not found');
    }

    const claudeCommand = `claude "${ prompt.trim() }" --dangerously-skip-permissions`;

    try {
      execSync(claudeCommand, { stdio: 'inherit', cwd: this.workingDir });
      return { success: true, message: 'Claude invocation completed' };
    } catch (error) {
      throw new Error(`Claude invocation failed: ${ error.message}`);
    }
  }
}

>>>>>>> 693b6918
export { ClaudeIntegrationCore };<|MERGE_RESOLUTION|>--- conflicted
+++ resolved
@@ -1,113 +1,3 @@
-<<<<<<< HEAD
-/**
- * Core Claude Code integration module
- * Handles MCP server setup and basic integration
- */
-
-import { execSync } from 'child_process';
-import { promises as fs } from 'fs';
-import path from 'path';
-
-class ClaudeIntegrationCore {
-    constructor(options = {}) {
-        this.autoSetup = options.autoSetup || false;
-        this.forceSetup = options.forceSetup || false;
-        this.workingDir = options.workingDir || process.cwd();
-    }
-
-    /**
-     * Check if Claude CLI is available
-     */
-    async isClaudeAvailable() {
-        try {
-            execSync('claude --version', { stdio: 'ignore' });
-            return true;
-        } catch (error) {
-            return false;
-        }
-    }
-
-    /**
-     * Add ruv-swarm MCP server to Claude Code
-     */
-    async addMcpServer() {
-        if (!await this.isClaudeAvailable()) {
-            throw new Error('Claude Code CLI not found. Install with: npm install -g @anthropic-ai/claude-code');
-        }
-
-        try {
-            // Add ruv-swarm MCP server using stdio (no port needed)
-            const mcpCommand = 'claude mcp add ruv-swarm npx ruv-swarm mcp start';
-            execSync(mcpCommand, { stdio: 'inherit', cwd: this.workingDir });
-            return { success: true, message: 'Added ruv-swarm MCP server to Claude Code (stdio)' };
-        } catch (error) {
-            throw new Error('Failed to add MCP server: ' + error.message);
-        }
-    }
-
-    /**
-     * Check if integration files already exist
-     */
-    async checkExistingFiles() {
-        try {
-            await fs.access(path.join(this.workingDir, 'claude.md'));
-            await fs.access(path.join(this.workingDir, '.claude/commands'));
-            return true;
-        } catch (error) {
-            return false;
-        }
-    }
-
-    /**
-     * Initialize Claude integration
-     */
-    async initialize() {
-        console.log('🔧 Initializing Claude Code integration...');
-
-        // Check if files exist (unless force setup)
-        if (!this.forceSetup && await this.checkExistingFiles()) {
-            console.log('   ℹ️  Claude integration files already exist (use --force to regenerate)');
-            return { success: true, message: 'Integration files already exist' };
-        }
-
-        try {
-            const results = {
-                core: await this.addMcpServer(),
-                success: true
-            };
-
-            console.log('✅ Claude integration initialized successfully');
-            return results;
-        } catch (error) {
-            console.error('❌ Failed to initialize Claude integration:', error.message);
-            throw error;
-        }
-    }
-
-    /**
-     * Invoke Claude with a prompt (automatically includes --dangerously-skip-permissions)
-     */
-    async invokeClaudeWithPrompt(prompt) {
-        if (!prompt || !prompt.trim()) {
-            throw new Error('No prompt provided');
-        }
-
-        if (!await this.isClaudeAvailable()) {
-            throw new Error('Claude Code CLI not found');
-        }
-
-        const claudeCommand = 'claude "' + prompt.trim() + '" --dangerously-skip-permissions';
-        
-        try {
-            execSync(claudeCommand, { stdio: 'inherit', cwd: this.workingDir });
-            return { success: true, message: 'Claude invocation completed' };
-        } catch (error) {
-            throw new Error('Claude invocation failed: ' + error.message);
-        }
-    }
-}
-
-=======
 /**
  * Core Claude Code integration module
  * Handles MCP server setup and basic integration
@@ -216,5 +106,4 @@
   }
 }
 
->>>>>>> 693b6918
 export { ClaudeIntegrationCore };
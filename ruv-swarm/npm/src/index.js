--- conflicted
+++ resolved
@@ -1,4 +1,3 @@
-<<<<<<< HEAD
 /**
  * @ruv/swarm - High-performance neural network swarm orchestration in WebAssembly
  * Enhanced version with progressive WASM loading and full feature set
@@ -34,7 +33,7 @@
           0x00, 0x61, 0x73, 0x6d, 0x01, 0x00, 0x00, 0x00,
           0x01, 0x05, 0x01, 0x60, 0x00, 0x01, 0x7b, 0x03,
           0x02, 0x01, 0x00, 0x0a, 0x0a, 0x01, 0x08, 0x00,
-          0x41, 0x00, 0xfd, 0x0f, 0x26, 0x0b
+          0x41, 0x00, 0xfd, 0x0f, 0x26, 0x0b,
         ]);
         return WebAssembly.validate(simdTest);
       }
@@ -82,8 +81,8 @@
       const imports = {
         // Add any required imports here
         env: {
-          memory: new WebAssembly.Memory({ initial: 256, maximum: 4096 })
-        }
+          memory: new WebAssembly.Memory({ initial: 256, maximum: 4096 }),
+        },
       };
 
       const result = await WebAssembly.instantiate(wasmBuffer, imports);
@@ -113,11 +112,13 @@
   }
 
   async initialize() {
-    if (this.initialized) return;
+    if (this.initialized) {
+      return;
+    }
 
     // In Node.js, use worker_threads
     if (typeof window === 'undefined') {
-      const { Worker } = require('worker_threads');
+      // const { Worker } = require('worker_threads');
       for (let i = 0; i < this.size; i++) {
         // TODO: Create worker thread
       }
@@ -163,12 +164,12 @@
 
   static async initialize(options = {}) {
     const loader = new WASMLoader(options);
-    const wasmResult = await loader.loadModule();
+    // const wasmResult = await loader.loadModule();
 
     // Load the WASM bindings (ES module import with proper file URL)
     const wasmJsPath = path.join(loader.wasmPath, 'ruv_swarm_wasm.js');
     const bindings = await import(path.resolve(wasmJsPath));
-    
+
     // Initialize WASM module with file buffer for Node.js
     if (bindings.default) {
       const wasmPath = path.join(loader.wasmPath, 'ruv_swarm_wasm_bg.wasm');
@@ -182,7 +183,7 @@
       console.log('Runtime features:', {
         simd: features.simd_available,
         threads: features.threads_available,
-        memoryLimit: features.memory_limit
+        memoryLimit: features.memory_limit,
       });
     }
 
@@ -198,12 +199,12 @@
     if (!wasmInstance) {
       throw new Error('RuvSwarm not initialized. Call RuvSwarm.initialize() first.');
     }
-    
+
     const features = new wasmInstance.exports.RuntimeFeatures();
     return {
       simdAvailable: features.simd_available,
       threadsAvailable: features.threads_available,
-      memoryLimit: features.memory_limit
+      memoryLimit: features.memory_limit,
     };
   }
 
@@ -255,14 +256,14 @@
   }
 
   async spawn(config) {
-    return await this._retryOperation(async () => {
+    return await this._retryOperation(async() => {
       const agent = await this._swarm.spawn(config);
       return new AgentWrapper(agent, this._options);
     });
   }
 
   async orchestrate(task) {
-    return await this._retryOperation(async () => {
+    return await this._retryOperation(async() => {
       return await this._swarm.orchestrate(task);
     });
   }
@@ -277,7 +278,7 @@
 
   async _retryOperation(operation) {
     let lastError;
-    
+
     for (let attempt = 0; attempt < this._retryAttempts; attempt++) {
       try {
         return await operation();
@@ -288,7 +289,7 @@
         }
       }
     }
-    
+
     throw lastError;
   }
 }
@@ -373,25 +374,8 @@
   NeuralAgentFactory,
   NeuralNetwork,
   COGNITIVE_PATTERNS,
-  AGENT_COGNITIVE_PROFILES
+  AGENT_COGNITIVE_PROFILES,
 } from './neural-agent.js';
-
-// Import onboarding capabilities
-import {
-  detectClaudeCode,
-  isVersionCompatible,
-  MCPConfig,
-  generateMCPConfig,
-  detectGitHubToken,
-  validateMCPConfig,
-  generateSwarmId,
-  InteractiveCLI,
-  createCLI,
-  launchClaudeCode,
-  SessionManager,
-  launchWithSession,
-  runOnboarding
-} from './onboarding/index.js';
 
 // Legacy exports - these are now provided by index-enhanced.js
 // Export all the legacy functions and classes directly
@@ -407,413 +391,4 @@
   NeuralNetwork,
   COGNITIVE_PATTERNS,
   AGENT_COGNITIVE_PROFILES,
-  // Onboarding exports
-  detectClaudeCode,
-  isVersionCompatible,
-  MCPConfig,
-  generateMCPConfig,
-  detectGitHubToken,
-  validateMCPConfig,
-  generateSwarmId,
-  InteractiveCLI,
-  createCLI,
-  launchClaudeCode,
-  SessionManager,
-  launchWithSession,
-  runOnboarding
-=======
-/**
- * @ruv/swarm - High-performance neural network swarm orchestration in WebAssembly
- * Enhanced version with progressive WASM loading and full feature set
- */
-
-// Re-export the enhanced implementation
-export * from './index-enhanced.js';
-
-/* Legacy exports for backward compatibility */
-import path from 'path';
-import { promises as fs } from 'fs';
-
-// Lazy-loaded WASM module
-let wasmModule = null;
-let wasmInstance = null;
-
-/**
- * WASM loader with feature detection and caching
- */
-class WASMLoader {
-  constructor(options = {}) {
-    this.useSIMD = options.useSIMD && this.detectSIMDSupport();
-    this.wasmPath = options.wasmPath || path.join(new URL('.', import.meta.url).pathname, '..', 'wasm');
-    this.debug = options.debug || false;
-  }
-
-  detectSIMDSupport() {
-    try {
-      // WebAssembly SIMD feature detection
-      if (typeof WebAssembly !== 'undefined' && WebAssembly.validate) {
-        // Test SIMD instruction
-        const simdTest = new Uint8Array([
-          0x00, 0x61, 0x73, 0x6d, 0x01, 0x00, 0x00, 0x00,
-          0x01, 0x05, 0x01, 0x60, 0x00, 0x01, 0x7b, 0x03,
-          0x02, 0x01, 0x00, 0x0a, 0x0a, 0x01, 0x08, 0x00,
-          0x41, 0x00, 0xfd, 0x0f, 0x26, 0x0b,
-        ]);
-        return WebAssembly.validate(simdTest);
-      }
-    } catch (e) {
-      if (this.debug) {
-        console.warn('SIMD detection failed:', e);
-      }
-    }
-    return false;
-  }
-
-  async loadModule() {
-    if (wasmModule) {
-      return wasmModule;
-    }
-
-    // Use the generated WASM bindings directly (ES module import)
-    try {
-      const wasmJsPath = path.join(this.wasmPath, 'ruv_swarm_wasm.js');
-      const wasmBindings = await import(path.resolve(wasmJsPath));
-      wasmModule = wasmBindings;
-      return wasmModule;
-    } catch (error) {
-      if (this.debug) {
-        console.error('Failed to load WASM bindings:', error);
-      }
-    }
-
-    // Fallback to manual loading
-    const moduleFile = this.useSIMD ? 'ruv_swarm_simd.wasm' : 'ruv_swarm_wasm_bg.wasm';
-    const wasmFilePath = path.join(this.wasmPath, moduleFile);
-
-    try {
-      let wasmBuffer;
-
-      if (typeof window !== 'undefined') {
-        // Browser environment
-        const response = await fetch(wasmFilePath);
-        wasmBuffer = await response.arrayBuffer();
-      } else {
-        // Node.js environment
-        wasmBuffer = await fs.readFile(wasmFilePath);
-      }
-
-      const imports = {
-        // Add any required imports here
-        env: {
-          memory: new WebAssembly.Memory({ initial: 256, maximum: 4096 }),
-        },
-      };
-
-      const result = await WebAssembly.instantiate(wasmBuffer, imports);
-      wasmModule = result.module;
-      wasmInstance = result.instance;
-
-      if (this.debug) {
-        console.log(`Loaded WASM module: ${moduleFile}`);
-      }
-
-      return result;
-    } catch (error) {
-      throw new Error(`Failed to load WASM module: ${error.message}`);
-    }
-  }
-}
-
-/**
- * Worker pool for parallel execution
- */
-class WorkerPool {
-  constructor(size = 4) {
-    this.size = size;
-    this.workers = [];
-    this.queue = [];
-    this.initialized = false;
-  }
-
-  async initialize() {
-    if (this.initialized) {
-      return;
-    }
-
-    // In Node.js, use worker_threads
-    if (typeof window === 'undefined') {
-      // const { Worker } = require('worker_threads');
-      for (let i = 0; i < this.size; i++) {
-        // TODO: Create worker thread
-      }
-    } else {
-      // In browser, use Web Workers
-      for (let i = 0; i < this.size; i++) {
-        // TODO: Create web worker
-      }
-    }
-
-    this.initialized = true;
-  }
-
-  async execute(task) {
-    // TODO: Implement worker pool execution
-    return task;
-  }
-
-  terminate() {
-    this.workers.forEach(worker => {
-      if (worker.terminate) {
-        worker.terminate();
-      }
-    });
-    this.workers = [];
-    this.initialized = false;
-  }
-}
-
-/**
- * Main RuvSwarm class
- */
-class RuvSwarm {
-  constructor(wasmSwarm, options = {}) {
-    this._wasmSwarm = wasmSwarm;
-    this._options = options;
-    this._workerPool = null;
-
-    if (options.parallel) {
-      this._workerPool = new WorkerPool(options.workerPoolSize || 4);
-    }
-  }
-
-  static async initialize(options = {}) {
-    const loader = new WASMLoader(options);
-    // const wasmResult = await loader.loadModule();
-
-    // Load the WASM bindings (ES module import with proper file URL)
-    const wasmJsPath = path.join(loader.wasmPath, 'ruv_swarm_wasm.js');
-    const bindings = await import(path.resolve(wasmJsPath));
-
-    // Initialize WASM module with file buffer for Node.js
-    if (bindings.default) {
-      const wasmPath = path.join(loader.wasmPath, 'ruv_swarm_wasm_bg.wasm');
-      const wasmBuffer = await fs.readFile(wasmPath);
-      await bindings.default({ module_or_path: wasmBuffer });
-    }
-
-    // Get runtime features
-    const features = new bindings.RuntimeFeatures();
-    if (options.debug) {
-      console.log('Runtime features:', {
-        simd: features.simd_available,
-        threads: features.threads_available,
-        memoryLimit: features.memory_limit,
-      });
-    }
-
-    return new RuvSwarm(bindings, options);
-  }
-
-  static detectSIMDSupport() {
-    const loader = new WASMLoader();
-    return loader.detectSIMDSupport();
-  }
-
-  static getRuntimeFeatures() {
-    if (!wasmInstance) {
-      throw new Error('RuvSwarm not initialized. Call RuvSwarm.initialize() first.');
-    }
-
-    const features = new wasmInstance.exports.RuntimeFeatures();
-    return {
-      simdAvailable: features.simd_available,
-      threadsAvailable: features.threads_available,
-      memoryLimit: features.memory_limit,
-    };
-  }
-
-  static getVersion() {
-    if (!wasmInstance) {
-      return require('../package.json').version;
-    }
-    return wasmInstance.exports.get_version();
-  }
-
-  static getMemoryUsage() {
-    if (!wasmInstance) {
-      return 0;
-    }
-    return wasmInstance.exports.get_wasm_memory_usage();
-  }
-
-  async createSwarm(config) {
-    try {
-      const swarm = new this._wasmSwarm.RuvSwarm(config);
-      return new SwarmWrapper(swarm, this._options);
-    } catch (error) {
-      throw new Error(`Failed to create swarm: ${error.message}`);
-    }
-  }
-}
-
-/**
- * Swarm wrapper class
- */
-class SwarmWrapper {
-  constructor(wasmSwarm, options = {}) {
-    this._swarm = wasmSwarm;
-    this._options = options;
-    this._retryAttempts = options.retryAttempts || 3;
-    this._retryDelay = options.retryDelay || 1000;
-  }
-
-  get name() {
-    return this._swarm.name;
-  }
-
-  get agentCount() {
-    return this._swarm.agent_count;
-  }
-
-  get maxAgents() {
-    return this._swarm.max_agents;
-  }
-
-  async spawn(config) {
-    return await this._retryOperation(async() => {
-      const agent = await this._swarm.spawn(config);
-      return new AgentWrapper(agent, this._options);
-    });
-  }
-
-  async orchestrate(task) {
-    return await this._retryOperation(async() => {
-      return await this._swarm.orchestrate(task);
-    });
-  }
-
-  getAgents() {
-    return this._swarm.get_agents();
-  }
-
-  getStatus() {
-    return this._swarm.get_status();
-  }
-
-  async _retryOperation(operation) {
-    let lastError;
-
-    for (let attempt = 0; attempt < this._retryAttempts; attempt++) {
-      try {
-        return await operation();
-      } catch (error) {
-        lastError = error;
-        if (attempt < this._retryAttempts - 1) {
-          await new Promise(resolve => setTimeout(resolve, this._retryDelay));
-        }
-      }
-    }
-
-    throw lastError;
-  }
-}
-
-/**
- * Agent wrapper class
- */
-class AgentWrapper {
-  constructor(wasmAgent, options = {}) {
-    this._agent = wasmAgent;
-    this._options = options;
-  }
-
-  get id() {
-    return this._agent.id;
-  }
-
-  get agentType() {
-    return this._agent.agent_type;
-  }
-
-  get status() {
-    return this._agent.status;
-  }
-
-  get tasksCompleted() {
-    return this._agent.tasks_completed;
-  }
-
-  async execute(task) {
-    return await this._agent.execute(task);
-  }
-
-  getMetrics() {
-    return this._agent.get_metrics();
-  }
-
-  getCapabilities() {
-    return this._agent.get_capabilities();
-  }
-
-  reset() {
-    this._agent.reset();
-  }
-}
-
-// Re-export utility functions
-const consoleLog = (message) => {
-  if (wasmInstance && wasmInstance.exports.console_log) {
-    wasmInstance.exports.console_log(message);
-  } else {
-    console.log(message);
-  }
-};
-
-const consoleError = (message) => {
-  if (wasmInstance && wasmInstance.exports.console_error) {
-    wasmInstance.exports.console_error(message);
-  } else {
-    console.error(message);
-  }
-};
-
-const consoleWarn = (message) => {
-  if (wasmInstance && wasmInstance.exports.console_warn) {
-    wasmInstance.exports.console_warn(message);
-  } else {
-    console.warn(message);
-  }
-};
-
-const formatJsError = (error) => {
-  if (wasmInstance && wasmInstance.exports.format_js_error) {
-    return wasmInstance.exports.format_js_error(error);
-  }
-  return error.toString();
-};
-
-// Import neural agent capabilities
-import {
-  NeuralAgent,
-  NeuralAgentFactory,
-  NeuralNetwork,
-  COGNITIVE_PATTERNS,
-  AGENT_COGNITIVE_PROFILES,
-} from './neural-agent.js';
-
-// Legacy exports - these are now provided by index-enhanced.js
-// Export all the legacy functions and classes directly
-export {
-  RuvSwarm,
-  consoleLog,
-  consoleError,
-  consoleWarn,
-  formatJsError,
-  // Neural agent exports
-  NeuralAgent,
-  NeuralAgentFactory,
-  NeuralNetwork,
-  COGNITIVE_PATTERNS,
-  AGENT_COGNITIVE_PROFILES,
->>>>>>> 693b6918
 };